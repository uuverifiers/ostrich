lazy val commonSettings = Seq(
  name                  := "ostrich",
  organization          := "uuverifiers",
<<<<<<< HEAD
  version               := "1.1",
  maxErrors             := 5,
=======
  version               := "1.2.1",
>>>>>>> f7f80627
//
  homepage := Some(url("https://github.com/uuverifiers/ostrich")),
  licenses := Seq(
    "BSD-3-Clause" -> url("https://opensource.org/licenses/BSD-3-Clause")
  ),
  scmInfo := Some(
    ScmInfo(
      url("https://github.com/uuverifiers/ostrich"),
      "scm:git@github.com/uuverifiers/ostrich.git"
    )
  ),
  description := "OSTRICH is an SMT solver for string constraints.",
//
  developers := List(
    Developer(
      id = "matthew.hague",
      name = "Matthew Hague",
      email = "matthew.hague@rhul.ac.uk",
      url = url("https://www.cs.rhul.ac.uk/home/uxac009/")
    ),
    Developer(
      id = "p_ruemmer",
      name = "Philipp Ruemmer",
      email = "ph_r@gmx.net",
      url = url("https://philipp.ruemmer.org")
    ),
    Developer(
      id = "riccardo.de.masellis",
      name = "Riccardo De Masellis",
      email = "demasellis@gmail.com",
      url = url("http://demasellis.x10host.com/")
    ),
    Developer(
      id = "zhilei.han",
      name = "Zhilei Han",
      email = "hzl17@mails.tsinghua.edu.cn",
      url = url("https://www.linusboyle.cn/")
    ),
    Developer(
      id = "oliver.markgraf",
      name = "Oliver Markgraf",
      email = "markgraf@cs.uni-kl.de",
      url = url("https://arg.cs.uni-kl.de/gruppe/markgraf/")
    )
  ),
//
<<<<<<< HEAD
  scalaVersion          := "2.13.7",
//  scalacOptions         += "-deprecation",
  run / fork           := true,
=======
  scalaVersion          := "2.11.12",
  crossScalaVersions    := Seq("2.11.12", "2.12.17"),
  scalacOptions         += "-deprecation",
  fork in run           := true,
>>>>>>> f7f80627
  cancelable in Global  := true,
//
  publishTo := Some(Resolver.file("file",  new File( "/home/wv/public_html/maven/" )) )
)

// lazy val parserSettings = Seq(
// //    publishArtifact in packageDoc := false,
// //    publishArtifact in packageSrc := false,
//   exportJars := true,
//   crossPaths := true
// )

// lazy val ecma2020parser = (project in file("ecma2020"))
//   .settings(commonSettings: _*)
//   .settings(parserSettings: _*)
//   .settings(
//     name := "OSTRICH-ECMA2020-parser",
//     Compile / packageBin := baseDirectory.value / "ecma2020-regex-parser.jar"
//   )
//   .disablePlugins(AssemblyPlugin)

lazy val root = (project in file("."))
  // .aggregate(ecma2020parser)
  // .dependsOn(ecma2020parser)
  .settings(commonSettings: _*)
  .settings(
    Compile / mainClass := Some("ostrich.OstrichMain"),
    Test / unmanagedResources += baseDirectory.value / "replaceall-benchmarks" / "src" / "test" / "scala",
//
<<<<<<< HEAD
    resolvers += ("uuverifiers" at "http://logicrunch.research.it.uu.se/maven/")
      .withAllowInsecureProtocol(true),
//
//    libraryDependencies   += "io.github.uuverifiers" %% "princess" % "2022-07-01",
    libraryDependencies += "uuverifiers" %% "princess" % "nightly-SNAPSHOT",
     libraryDependencies   += "uuverifiers" %% "ostrich-ecma2020-parser" % "1.2",
    libraryDependencies += "org.sat4j" % "org.sat4j.core" % "2.3.1",
    libraryDependencies += "org.scalacheck" %% "scalacheck" % "1.14.0" % "test",
    libraryDependencies += "dk.brics.automaton" % "automaton" % "1.11-8",
    libraryDependencies += "com.github.pureconfig" %% "pureconfig" % "0.17.1",
    libraryDependencies += "com.lihaoyi" %% "os-lib" % "0.8.1",
    libraryDependencies += "uuverifiers" % "catra_2.13" % "0.1.0-SNAPSHOT"
  )
=======
//    resolvers             += ("uuverifiers" at "http://logicrunch.research.it.uu.se/maven/").withAllowInsecureProtocol(true),
//
//    libraryDependencies   += "io.github.uuverifiers" %% "princess" % "2022-07-01",
    libraryDependencies   += "io.github.uuverifiers" %% "princess" % "2022-11-03",
//    libraryDependencies   += "uuverifiers" % "ecma2020-regex-parser" % "0.5",
    libraryDependencies   += "org.sat4j" % "org.sat4j.core" % "2.3.1",
    libraryDependencies   += "org.scalacheck" %% "scalacheck" % "1.14.0" % "test",
    libraryDependencies   += "dk.brics.automaton" % "automaton" % "1.11-8",
  )

>>>>>>> f7f80627
<|MERGE_RESOLUTION|>--- conflicted
+++ resolved
@@ -1,12 +1,7 @@
 lazy val commonSettings = Seq(
   name                  := "ostrich",
   organization          := "uuverifiers",
-<<<<<<< HEAD
-  version               := "1.1",
-  maxErrors             := 5,
-=======
   version               := "1.2.1",
->>>>>>> f7f80627
 //
   homepage := Some(url("https://github.com/uuverifiers/ostrich")),
   licenses := Seq(
@@ -53,16 +48,9 @@
     )
   ),
 //
-<<<<<<< HEAD
   scalaVersion          := "2.13.7",
 //  scalacOptions         += "-deprecation",
   run / fork           := true,
-=======
-  scalaVersion          := "2.11.12",
-  crossScalaVersions    := Seq("2.11.12", "2.12.17"),
-  scalacOptions         += "-deprecation",
-  fork in run           := true,
->>>>>>> f7f80627
   cancelable in Global  := true,
 //
   publishTo := Some(Resolver.file("file",  new File( "/home/wv/public_html/maven/" )) )
@@ -92,7 +80,6 @@
     Compile / mainClass := Some("ostrich.OstrichMain"),
     Test / unmanagedResources += baseDirectory.value / "replaceall-benchmarks" / "src" / "test" / "scala",
 //
-<<<<<<< HEAD
     resolvers += ("uuverifiers" at "http://logicrunch.research.it.uu.se/maven/")
       .withAllowInsecureProtocol(true),
 //
@@ -105,16 +92,4 @@
     libraryDependencies += "com.github.pureconfig" %% "pureconfig" % "0.17.1",
     libraryDependencies += "com.lihaoyi" %% "os-lib" % "0.8.1",
     libraryDependencies += "uuverifiers" % "catra_2.13" % "0.1.0-SNAPSHOT"
-  )
-=======
-//    resolvers             += ("uuverifiers" at "http://logicrunch.research.it.uu.se/maven/").withAllowInsecureProtocol(true),
-//
-//    libraryDependencies   += "io.github.uuverifiers" %% "princess" % "2022-07-01",
-    libraryDependencies   += "io.github.uuverifiers" %% "princess" % "2022-11-03",
-//    libraryDependencies   += "uuverifiers" % "ecma2020-regex-parser" % "0.5",
-    libraryDependencies   += "org.sat4j" % "org.sat4j.core" % "2.3.1",
-    libraryDependencies   += "org.scalacheck" %% "scalacheck" % "1.14.0" % "test",
-    libraryDependencies   += "dk.brics.automaton" % "automaton" % "1.11-8",
-  )
-
->>>>>>> f7f80627
+  )