--- conflicted
+++ resolved
@@ -1,14 +1,8 @@
 lazy val commonSettings = Seq(
-<<<<<<< HEAD
-  name := "ostrich",
-  organization := "uuverifiers",
-  version := "1.2",
-=======
   name                  := "ostrich",
   organization          := "uuverifiers",
   version               := "1.1",
   maxErrors             := 5,
->>>>>>> 7fbc0d7a
 //
   homepage := Some(url("https://github.com/uuverifiers/ostrich")),
   licenses := Seq(
@@ -55,34 +49,12 @@
     )
   ),
 //
-<<<<<<< HEAD
-  scalaVersion := "2.12.16",
-  crossScalaVersions := Seq("2.11.12", "2.12.16", "2.13.8"),
-  scalacOptions += "-deprecation",
-  // -- scalafix --
-  scalacOptions += "-Ywarn-unused",
-  semanticdbEnabled := true,
-  semanticdbVersion := scalafixSemanticdb.revision,
-  // --         --
-  // -- bloop --
-  // bloopAggregateSourceDependencies in Global := true,
-  // bloopExportJarClassifiers in Global := Some(Set("sources")),
-  // --       --
-  // change the defalut unmanaged dependencies directory (default is `lib`)
-  // unmanagedBase := baseDirectory.value / "ecma2020",
-  run / fork := true,
-  Global / cancelable := true,
-  publishTo := Some(
-    Resolver.file("file", new File("/home/wv/public_html/maven/"))
-  )
-=======
   scalaVersion          := "2.13.7",
 //  scalacOptions         += "-deprecation",
   fork in run           := true,
   cancelable in Global  := true,
 //
   publishTo := Some(Resolver.file("file",  new File( "/home/wv/public_html/maven/" )) )
->>>>>>> 7fbc0d7a
 )
 
 // lazy val parserSettings = Seq(
