--- conflicted
+++ resolved
@@ -1,12 +1,7 @@
 lazy val commonSettings = Seq(
   name                  := "ostrich",
   organization          := "uuverifiers",
-<<<<<<< HEAD
-  maxErrors             := 5,
-  version               := "1.3",
-=======
   version               := "1.3.5",
->>>>>>> 814f5f3b
 //
   homepage              := Some(url("https://github.com/uuverifiers/ostrich")),
   licenses              := Seq("BSD-3-Clause" -> url("https://opensource.org/licenses/BSD-3-Clause")),
