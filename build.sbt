--- conflicted
+++ resolved
@@ -1,12 +1,8 @@
 lazy val commonSettings = Seq(
   name                  := "ostrich",
   organization          := "uuverifiers",
-<<<<<<< HEAD
   maxErrors             := 5,
-  version               := "1.2.1",
-=======
   version               := "1.3",
->>>>>>> 1d287eca
 //
   homepage              := Some(url("https://github.com/uuverifiers/ostrich")),
   licenses              := Seq("BSD-3-Clause" -> url("https://opensource.org/licenses/BSD-3-Clause")),
@@ -49,7 +45,7 @@
                           ),
 //
   scalaVersion          := "2.13.8",
-//  scalacOptions         += "-deprecation",
+  scalacOptions         += "-deprecation",
   fork in run           := true,
   cancelable in Global  := true,
 //
