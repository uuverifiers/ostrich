lazy val commonSettings = Seq(
  name                  := "ostrich",
  organization          := "uuverifiers",
<<<<<<< HEAD
  maxErrors             := 5,
  version               := "1.2",
=======
  version               := "1.2.1",
>>>>>>> 3a56a5cd
//
  homepage              := Some(url("https://github.com/uuverifiers/ostrich")),
  licenses              := Seq("BSD-3-Clause" -> url("https://opensource.org/licenses/BSD-3-Clause")),
  scmInfo               := Some(ScmInfo(
                                url("https://github.com/uuverifiers/ostrich"),
                                "scm:git@github.com/uuverifiers/ostrich.git")), 
  description           := "OSTRICH is an SMT solver for string constraints.",
//
  developers            := List(
                             Developer(
                               id    = "matthew.hague",
                               name  = "Matthew Hague",
                               email = "matthew.hague@rhul.ac.uk",
                               url   = url("https://www.cs.rhul.ac.uk/home/uxac009/")
                             ),
                             Developer(
                               id    = "p_ruemmer",
                               name  = "Philipp Ruemmer",
                               email = "ph_r@gmx.net",
                               url   = url("https://philipp.ruemmer.org")
                             ),
                             Developer(
                               id    = "riccardo.de.masellis",
                               name  = "Riccardo De Masellis",
                               email = "demasellis@gmail.com",
                               url   = url("http://demasellis.x10host.com/")
                             ),
                             Developer(
                               id    = "zhilei.han",
                               name  = "Zhilei Han",
                               email = "hzl17@mails.tsinghua.edu.cn",
                               url   = url("https://www.linusboyle.cn/")
                             ),
                             Developer(
                               id    = "oliver.markgraf",
                               name  = "Oliver Markgraf",
                               email = "markgraf@cs.uni-kl.de",
                               url   = url("https://arg.cs.uni-kl.de/gruppe/markgraf/")
                             )
                          ),
//
<<<<<<< HEAD
  scalaVersion          := "2.13.8",
//  scalacOptions         += "-deprecation",
=======
  scalaVersion          := "2.11.12",
  crossScalaVersions    := Seq("2.11.12", "2.12.17"),
  scalacOptions         += "-deprecation",
>>>>>>> 3a56a5cd
  fork in run           := true,
  cancelable in Global  := true,
//
  publishTo := Some(Resolver.file("file",  new File( "/home/wv/public_html/maven/" )) )
)

lazy val parserSettings = Seq(
//    publishArtifact in packageDoc := false,
//    publishArtifact in packageSrc := false,
    exportJars := true,
    crossPaths := true 
)

lazy val ecma2020parser = (project in file("ecma2020")).
  settings(commonSettings: _*).
  settings(parserSettings: _*).
  settings(
    name := "OSTRICH-ECMA2020-parser",
    packageBin in Compile := baseDirectory.value / "ecma2020-regex-parser.jar"
  ).
  disablePlugins(AssemblyPlugin)

lazy val root = (project in file(".")).
  aggregate(ecma2020parser).
  dependsOn(ecma2020parser).
  settings(commonSettings: _*).
  settings(
    mainClass in Compile := Some("ostrich.OstrichMain"),
    unmanagedSourceDirectories in Test += baseDirectory.value / "replaceall-benchmarks" / "src" / "test" / "scala",
//
    resolvers             += ("uuverifiers" at "http://logicrunch.research.it.uu.se/maven/").withAllowInsecureProtocol(true),
//
//    libraryDependencies   += "io.github.uuverifiers" %% "princess" % "2022-07-01",
    libraryDependencies   += "uuverifiers" %% "princess" % "2022-11-03",
//    libraryDependencies   += "uuverifiers" % "ecma2020-regex-parser" % "0.5",
    libraryDependencies   += "org.sat4j" % "org.sat4j.core" % "2.3.1",
    libraryDependencies   += "org.scalacheck" %% "scalacheck" % "1.14.0" % "test",
    libraryDependencies   += "dk.brics.automaton" % "automaton" % "1.11-8",
  )

<|MERGE_RESOLUTION|>--- conflicted
+++ resolved
@@ -1,12 +1,8 @@
 lazy val commonSettings = Seq(
   name                  := "ostrich",
   organization          := "uuverifiers",
-<<<<<<< HEAD
   maxErrors             := 5,
-  version               := "1.2",
-=======
   version               := "1.2.1",
->>>>>>> 3a56a5cd
 //
   homepage              := Some(url("https://github.com/uuverifiers/ostrich")),
   licenses              := Seq("BSD-3-Clause" -> url("https://opensource.org/licenses/BSD-3-Clause")),
@@ -48,14 +44,8 @@
                              )
                           ),
 //
-<<<<<<< HEAD
   scalaVersion          := "2.13.8",
 //  scalacOptions         += "-deprecation",
-=======
-  scalaVersion          := "2.11.12",
-  crossScalaVersions    := Seq("2.11.12", "2.12.17"),
-  scalacOptions         += "-deprecation",
->>>>>>> 3a56a5cd
   fork in run           := true,
   cancelable in Global  := true,
 //
