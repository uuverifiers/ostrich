lazy val commonSettings = Seq(
  name := "ostrich",
  organization := "uuverifiers",
  version := "1.0",
  scalaVersion := "2.11.12",
  crossScalaVersions := Seq("2.11.12", "2.12.10"),
  publishTo := Some(Resolver.file("file",  new File( "/home/wv/public_html/maven/" )) ),
  scalacOptions += "-deprecation",
  resolvers += ("uuverifiers" at "http://logicrunch.research.it.uu.se/maven/").withAllowInsecureProtocol(true),
<<<<<<< HEAD
  libraryDependencies += "uuverifiers" %% "princess" % "capture-groups-SNAPSHOT",
=======
  libraryDependencies += "uuverifiers" %% "princess" % "nightly-SNAPSHOT",
  libraryDependencies += "uuverifiers" % "ecma2020-regex-parser" % "0.1-SNAPSHOT",
>>>>>>> db397fc9
  libraryDependencies += "org.sat4j" % "org.sat4j.core" % "2.3.1",
  libraryDependencies += "org.scalacheck" %% "scalacheck" % "1.14.0" % "test",
  libraryDependencies += "dk.brics.automaton" % "automaton" % "1.11-8"
)

lazy val root = (project in file(".")).
  settings(commonSettings: _*).
  settings(
    mainClass in Compile := Some("ostrich.OstrichMain"),
    unmanagedSourceDirectories in Test += baseDirectory.value / "replaceall-benchmarks" / "src" / "test" / "scala"
  )

<|MERGE_RESOLUTION|>--- conflicted
+++ resolved
@@ -7,12 +7,8 @@
   publishTo := Some(Resolver.file("file",  new File( "/home/wv/public_html/maven/" )) ),
   scalacOptions += "-deprecation",
   resolvers += ("uuverifiers" at "http://logicrunch.research.it.uu.se/maven/").withAllowInsecureProtocol(true),
-<<<<<<< HEAD
   libraryDependencies += "uuverifiers" %% "princess" % "capture-groups-SNAPSHOT",
-=======
-  libraryDependencies += "uuverifiers" %% "princess" % "nightly-SNAPSHOT",
   libraryDependencies += "uuverifiers" % "ecma2020-regex-parser" % "0.1-SNAPSHOT",
->>>>>>> db397fc9
   libraryDependencies += "org.sat4j" % "org.sat4j.core" % "2.3.1",
   libraryDependencies += "org.scalacheck" %% "scalacheck" % "1.14.0" % "test",
   libraryDependencies += "dk.brics.automaton" % "automaton" % "1.11-8"
