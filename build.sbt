lazy val commonSettings = Seq(
<<<<<<< HEAD
  name := "ostrich",
  organization := "uuverifiers",
  version := "1.1",
=======
  name                  := "ostrich",
  organization          := "uuverifiers",
  version               := "1.2",
>>>>>>> f60cc233
//
  homepage := Some(url("https://github.com/uuverifiers/ostrich")),
  licenses := Seq(
    "BSD-3-Clause" -> url("https://opensource.org/licenses/BSD-3-Clause")
  ),
  scmInfo := Some(
    ScmInfo(
      url("https://github.com/uuverifiers/ostrich"),
      "scm:git@github.com/uuverifiers/ostrich.git"
    )
  ),
  description := "OSTRICH is an SMT solver for string constraints.",
//
<<<<<<< HEAD
  developers := List(
    Developer(
      id = "matthew.hague",
      name = "Matthew Hague",
      email = "matthew.hague@rhul.ac.uk",
      url = url("https://www.cs.rhul.ac.uk/home/uxac009/")
    ),
    Developer(
      id = "p_ruemmer",
      name = "Philipp Ruemmer",
      email = "ph_r@gmx.net",
      url = url("https://philipp.ruemmer.org")
    ),
    Developer(
      id = "riccardo.de.masellis",
      name = "Riccardo De Masellis",
      email = "demasellis@gmail.com",
      url = url("http://demasellis.x10host.com/")
    ),
    Developer(
      id = "zhilei.han",
      name = "Zhilei Han",
      email = "hzl17@mails.tsinghua.edu.cn",
      url = url("https://www.linusboyle.cn/")
    )
  ),
//
  scalaVersion := "2.12.15",
  crossScalaVersions := Seq("2.11.12", "2.12.10"),
  scalacOptions += "-deprecation",
  fork in run := true,
  cancelable in Global := true,
=======
  developers            := List(
                             Developer(
                               id    = "matthew.hague",
                               name  = "Matthew Hague",
                               email = "matthew.hague@rhul.ac.uk",
                               url   = url("https://www.cs.rhul.ac.uk/home/uxac009/")
                             ),
                             Developer(
                               id    = "p_ruemmer",
                               name  = "Philipp Ruemmer",
                               email = "ph_r@gmx.net",
                               url   = url("https://philipp.ruemmer.org")
                             ),
                             Developer(
                               id    = "riccardo.de.masellis",
                               name  = "Riccardo De Masellis",
                               email = "demasellis@gmail.com",
                               url   = url("http://demasellis.x10host.com/")
                             ),
                             Developer(
                               id    = "zhilei.han",
                               name  = "Zhilei Han",
                               email = "hzl17@mails.tsinghua.edu.cn",
                               url   = url("https://www.linusboyle.cn/")
                             ),
                             Developer(
                               id    = "oliver.markgraf",
                               name  = "Oliver Markgraf",
                               email = "markgraf@cs.uni-kl.de",
                               url   = url("https://arg.cs.uni-kl.de/gruppe/markgraf/")
                             )
                          ),
//
  scalaVersion          := "2.11.12",
  crossScalaVersions    := Seq("2.11.12", "2.12.16"),
  scalacOptions         += "-deprecation",
  fork in run           := true,
  cancelable in Global  := true,
>>>>>>> f60cc233
//
  publishTo := Some(
    Resolver.file("file", new File("/home/wv/public_html/maven/"))
  )
)

lazy val parserSettings = Seq(
//    publishArtifact in packageDoc := false,
//    publishArtifact in packageSrc := false,
  exportJars := true,
  crossPaths := true
)

lazy val ecma2020parser = (project in file("ecma2020"))
  .settings(commonSettings: _*)
  .settings(parserSettings: _*)
  .settings(
    name := "OSTRICH-ECMA2020-parser",
    packageBin in Compile := baseDirectory.value / "ecma2020-regex-parser.jar"
  )
  .disablePlugins(AssemblyPlugin)

lazy val root = (project in file("."))
  // .aggregate(ecma2020parser)
  // .dependsOn(ecma2020parser)
  .settings(commonSettings: _*)
  .settings(
    mainClass in Compile := Some("ostrich.OstrichMain"),
    unmanagedSourceDirectories in Test += baseDirectory.value / "replaceall-benchmarks" / "src" / "test" / "scala",
//
<<<<<<< HEAD
    resolvers += ("uuverifiers" at "http://logicrunch.research.it.uu.se/maven/")
      .withAllowInsecureProtocol(true),
//
//    libraryDependencies   += "io.github.uuverifiers" %% "princess" % "2021-11-15",
    libraryDependencies += "uuverifiers" %% "princess" % "nightly-SNAPSHOT",
    libraryDependencies += "uuverifiers" % "ecma2020-regex-parser" % "0.5",
    libraryDependencies += "org.sat4j" % "org.sat4j.core" % "2.3.1",
    libraryDependencies += "org.scalacheck" %% "scalacheck" % "1.14.0" % "test",
    libraryDependencies += "dk.brics.automaton" % "automaton" % "1.11-8"
  )
=======
//    resolvers             += ("uuverifiers" at "http://logicrunch.research.it.uu.se/maven/").withAllowInsecureProtocol(true),
//
    libraryDependencies   += "io.github.uuverifiers" %% "princess" % "2022-07-01",
//    libraryDependencies   += "uuverifiers" %% "princess" % "nightly-SNAPSHOT",
//    libraryDependencies   += "uuverifiers" % "ecma2020-regex-parser" % "0.5",
    libraryDependencies   += "org.sat4j" % "org.sat4j.core" % "2.3.1",
    libraryDependencies   += "org.scalacheck" %% "scalacheck" % "1.14.0" % "test",
    libraryDependencies   += "dk.brics.automaton" % "automaton" % "1.11-8",
  )

>>>>>>> f60cc233
<|MERGE_RESOLUTION|>--- conflicted
+++ resolved
@@ -1,13 +1,7 @@
 lazy val commonSettings = Seq(
-<<<<<<< HEAD
-  name := "ostrich",
-  organization := "uuverifiers",
-  version := "1.1",
-=======
   name                  := "ostrich",
   organization          := "uuverifiers",
   version               := "1.2",
->>>>>>> f60cc233
 //
   homepage := Some(url("https://github.com/uuverifiers/ostrich")),
   licenses := Seq(
@@ -21,40 +15,6 @@
   ),
   description := "OSTRICH is an SMT solver for string constraints.",
 //
-<<<<<<< HEAD
-  developers := List(
-    Developer(
-      id = "matthew.hague",
-      name = "Matthew Hague",
-      email = "matthew.hague@rhul.ac.uk",
-      url = url("https://www.cs.rhul.ac.uk/home/uxac009/")
-    ),
-    Developer(
-      id = "p_ruemmer",
-      name = "Philipp Ruemmer",
-      email = "ph_r@gmx.net",
-      url = url("https://philipp.ruemmer.org")
-    ),
-    Developer(
-      id = "riccardo.de.masellis",
-      name = "Riccardo De Masellis",
-      email = "demasellis@gmail.com",
-      url = url("http://demasellis.x10host.com/")
-    ),
-    Developer(
-      id = "zhilei.han",
-      name = "Zhilei Han",
-      email = "hzl17@mails.tsinghua.edu.cn",
-      url = url("https://www.linusboyle.cn/")
-    )
-  ),
-//
-  scalaVersion := "2.12.15",
-  crossScalaVersions := Seq("2.11.12", "2.12.10"),
-  scalacOptions += "-deprecation",
-  fork in run := true,
-  cancelable in Global := true,
-=======
   developers            := List(
                              Developer(
                                id    = "matthew.hague",
@@ -93,7 +53,6 @@
   scalacOptions         += "-deprecation",
   fork in run           := true,
   cancelable in Global  := true,
->>>>>>> f60cc233
 //
   publishTo := Some(
     Resolver.file("file", new File("/home/wv/public_html/maven/"))
@@ -124,7 +83,6 @@
     mainClass in Compile := Some("ostrich.OstrichMain"),
     unmanagedSourceDirectories in Test += baseDirectory.value / "replaceall-benchmarks" / "src" / "test" / "scala",
 //
-<<<<<<< HEAD
     resolvers += ("uuverifiers" at "http://logicrunch.research.it.uu.se/maven/")
       .withAllowInsecureProtocol(true),
 //
@@ -134,16 +92,4 @@
     libraryDependencies += "org.sat4j" % "org.sat4j.core" % "2.3.1",
     libraryDependencies += "org.scalacheck" %% "scalacheck" % "1.14.0" % "test",
     libraryDependencies += "dk.brics.automaton" % "automaton" % "1.11-8"
-  )
-=======
-//    resolvers             += ("uuverifiers" at "http://logicrunch.research.it.uu.se/maven/").withAllowInsecureProtocol(true),
-//
-    libraryDependencies   += "io.github.uuverifiers" %% "princess" % "2022-07-01",
-//    libraryDependencies   += "uuverifiers" %% "princess" % "nightly-SNAPSHOT",
-//    libraryDependencies   += "uuverifiers" % "ecma2020-regex-parser" % "0.5",
-    libraryDependencies   += "org.sat4j" % "org.sat4j.core" % "2.3.1",
-    libraryDependencies   += "org.scalacheck" %% "scalacheck" % "1.14.0" % "test",
-    libraryDependencies   += "dk.brics.automaton" % "automaton" % "1.11-8",
-  )
-
->>>>>>> f60cc233
+  )