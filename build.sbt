--- conflicted
+++ resolved
@@ -76,19 +76,11 @@
     mainClass in Compile := Some("ostrich.OstrichMain"),
     unmanagedSourceDirectories in Test += baseDirectory.value / "replaceall-benchmarks" / "src" / "test" / "scala",
 //
-<<<<<<< HEAD
-   resolvers             += ("uuverifiers" at "http://logicrunch.research.it.uu.se/maven/").withAllowInsecureProtocol(true),
-//
-    libraryDependencies   += "io.github.uuverifiers" %% "princess" % "2022-07-01",
-//    libraryDependencies   += "uuverifiers" %% "princess" % "nightly-SNAPSHOT",
-    libraryDependencies   += "uuverifiers" % "ecma2020-regex-parser" % "0.5",
-=======
     resolvers             += ("uuverifiers" at "http://logicrunch.research.it.uu.se/maven/").withAllowInsecureProtocol(true),
 //
 //    libraryDependencies   += "io.github.uuverifiers" %% "princess" % "2022-07-01",
     libraryDependencies   += "uuverifiers" %% "princess" % "nightly-SNAPSHOT",
 //    libraryDependencies   += "uuverifiers" % "ecma2020-regex-parser" % "0.5",
->>>>>>> 69b02249
     libraryDependencies   += "org.sat4j" % "org.sat4j.core" % "2.3.1",
     libraryDependencies   += "org.scalacheck" %% "scalacheck" % "1.14.0" % "test",
     libraryDependencies   += "dk.brics.automaton" % "automaton" % "1.11-8",
