--- conflicted
+++ resolved
@@ -89,10 +89,6 @@
     libraryDependencies   += "org.sat4j" % "org.sat4j.core" % "2.3.1",
     libraryDependencies   += "org.scalacheck" %% "scalacheck" % "1.14.0" % "test",
     libraryDependencies   += "dk.brics.automaton" % "automaton" % "1.11-8",
-<<<<<<< HEAD
-    libraryDependencies   += "com.lihaoyi" %% "fastparse" % "2.2.2"
-=======
-    libraryDependencies   += "com.lihaoyi" %% "fastparse" % "3.0.2",
->>>>>>> df7b6ce8
+    libraryDependencies   += "com.lihaoyi" %% "fastparse" % "3.0.2"
   )
 
