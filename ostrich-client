--- conflicted
+++ resolved
@@ -88,11 +88,7 @@
 
         for var; do
 	    case "$var" in
-<<<<<<< HEAD
-                [+-]eager | [+-]forward | -length=* | -writeSL=*)
-=======
-                [+-]eager | [+-]forward | -length=* | [+-]minimizeAutomata)
->>>>>>> 648161b3
+                [+-]eager | [+-]forward | -length=* | [+-]minimizeAutomata | -writeSL=*)
                     if [ x"$ostrichParams" = x"" ]; then
                         ostrichParams=$var
                     else
