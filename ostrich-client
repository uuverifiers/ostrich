--- conflicted
+++ resolved
@@ -94,11 +94,7 @@
 
         for var; do
 	    case "$var" in
-<<<<<<< HEAD
-                [+-]eager | [+-]forward | -length=* | [+-]minimizeAutomata | [+-]parikh | -regexTranslator=* | -ceaBackend=* | [+-]debug | [+-]backwardOnly | [+-]forwardOnly | [+-]forwardBackward)
-=======
-                [+-]eager | [+-]forward | -length=* | [+-]minimizeAutomata | [+-]parikh | -regexTranslator=* | [+-]forwardPropagation | [+-]backwardPropagation | [+-]nielsenSplitter)
->>>>>>> 41bda45c
+                [+-]eager | [+-]forward | -length=* | [+-]minimizeAutomata | [+-]parikh | -regexTranslator=* | -ceaBackend=* | [+-]debug | [+-]forwardPropagation | [+-]backwardPropagation | [+-]nielsenSplitter)
                     if [ x"$ostrichParams" = x"" ]; then
                         ostrichParams=$var
                     else
