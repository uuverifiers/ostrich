--- conflicted
+++ resolved
@@ -246,15 +246,12 @@
 
   property("parse-ecma-cases.smt2") =
     checkFile("tests/parse-ecma-cases.smt2", "unsat")
-<<<<<<< HEAD
   property("parse-ecma-groups.smt2") =
     checkFile("tests/parse-ecma-groups.smt2", "sat")
   property("parse-ecma-replace.smt2") =
     checkFile("tests/parse-ecma-replace.smt2", "sat")
-=======
   property("parse-ecma-bug1.smt2") =
     checkFile("tests/parse-ecma-bug1.smt2", "sat")
->>>>>>> 1b8c803a
 
   property("parse-regex-lookahead.smt2") =
     checkFile("tests/parse-regex-lookahead.smt2", "sat")
