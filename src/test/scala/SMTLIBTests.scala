package ostrich

import ap.CmdlMain
import ap.DialogUtil.asString

import org.scalacheck.{Arbitrary, Gen, Properties}
import org.scalacheck.Prop._
import ostrich.cesolver.util.ParikhUtil

object SMTLIBTests extends Properties("SMTLIBTests") {

  import System.lineSeparator

  val timeout      = 30000
  val shortTimeout = 3000
  val longTimeout  = 60000

  def expectResult[A](expResult : String)(computation : => A) : Boolean = {
    val result = asString {
      Console.withErr(ap.CmdlMain.NullStream) {
        computation
      }
    }

    expResult match {
      case "error" =>
        result contains "error"
      case res =>
        (result split lineSeparator) contains res
    }
  }

  def checkFile(filename : String, result : String,
                extractOpts : String*) : Boolean =
    expectResult(result) {
      CmdlMain.doMain((List("+assert", "-timeout=" + timeout,
                            "-stringSolver=ostrich.OstrichStringTheory",
                            filename) ++ extractOpts).toArray,
                        false)
    }

  def checkFileOpts(filename : String, result : String, ostrichOpts : String,
                    extractOpts : String*) : Boolean =
    expectResult(result) {
      CmdlMain.doMain((List("+assert", "-timeout=" + timeout,
                            "-stringSolver=ostrich.OstrichStringTheory:" +
                               ostrichOpts,
                            filename) ++ extractOpts).toArray,
                        false)
    }

  property("prefix-1.smt2") =
    checkFile("tests/prefix-1.smt2", "unsat")
  property("prefix-2.smt2") =
    checkFile("tests/prefix-2.smt2", "sat")

  property("suffix-1.smt2") =
    checkFile("tests/suffix-1.smt2", "unsat")
  property("suffix-2.smt2") =
    checkFile("tests/suffix-2.smt2", "sat")
  property("suffix-3.smt2") =
    checkFile("tests/suffix-3.smt2", "sat")
  property("suffix-4.smt2") =
    checkFile("tests/suffix-4.smt2", "sat")
  property("suffix-5.smt2") =
    checkFile("tests/suffix-5.smt2", "unsat")

  property("prefix-suffix.smt2") =
    checkFile("tests/prefix-suffix.smt2", "unsat")

  property("contains-1.smt2") =
    checkFile("tests/contains-1.smt2", "sat")
  property("contains-2.smt2") =
    checkFile("tests/contains-2.smt2", "sat")
  property("contains-3.smt2") =
    checkFile("tests/contains-3.smt2", "unsat")

  property("word-equation.smt2") =
    checkFile("tests/word-equation.smt2", "sat")
  property("word-equation-2.smt2") =
    checkFile("tests/word-equation-2.smt2", "sat")
  property("word-equation-3.smt2") =
    checkFile("tests/word-equation-3.smt2", "unsat")
  property("word-equation-4.smt2") =
    checkFile("tests/word-equation-4.smt2", "sat")
  property("word-equation-6.smt2") =
    checkFile("tests/word-equation-6.smt2", "sat")

  property("parikh-constraints.smt2") =
    checkFileOpts("tests/parikh-constraints.smt2", "sat", "+parikh")

  property("replace-special.smt2") =
    checkFile("tests/replace-special.smt2", "unsat")
  property("replace-special-2.smt2") =
    checkFile("tests/replace-special-2.smt2", "unsat")
  property("replace-special-3.smt2") =
    checkFile("tests/replace-special-3.smt2", "unsat")
  property("replace-special-4.smt2") =
    checkFile("tests/replace-special-4.smt2", "unsat")
  property("replace-special-5.smt2") =
    checkFile("tests/replace-special-5.smt2", "unsat")
  property("replace-length.smt2") =
    checkFile("tests/replace-length.smt2", "sat")
  property("replace-length-2.smt2") =
    checkFileOpts("tests/replace-length-2.smt2", "sat", "+parikh")

  property("model-bug.smt2") =
    checkFileOpts("tests/model-bug.smt2", "sat", "", "+model")
  property("null-problem.smt2") =
    checkFileOpts("tests/null-problem.smt2", "sat", "", "+model")
  property("failedProp.smt2") =
    checkFile("tests/failedProp.smt2", "unsat")
  property("failedProp2.smt2") =
    checkFileOpts("tests/failedProp2.smt2", "unsat")

  property("propagation.smt2") =
    checkFileOpts("tests/propagation.smt2", "sat", "", "+model")
  property("subsumption.smt2") =
    checkFile("tests/subsumption.smt2", "sat")
  property("subsumption2.smt2") =
    checkFile("tests/subsumption2.smt2", "unsat")

  property("case-insensitive.smt2") =
    checkFile("tests/case-insensitive.smt2", "sat")
  property("case-insensitive-2.smt2") =
    checkFile("tests/case-insensitive-2.smt2", "unsat")

  property("minimize-problem.smt2") =
    checkFile("tests/minimize-problem.smt2", "sat")

  property("str.from_int.smt2") =
    checkFile("tests/str.from_int.smt2", "sat")
  property("str.from_int_2.smt2") =
    checkFile("tests/str.from_int_2.smt2", "unsat")
  property("str.from_int_3.smt2") =
    checkFile("tests/str.from_int_3.smt2", "sat")
  property("str.from_int_4.smt2") =
    checkFile("tests/str.from_int_4.smt2", "unsat")
  property("str.from_int_5.smt2") =
    checkFile("tests/str.from_int_5.smt2", "sat")
  property("str.from_int_6.smt2") =
    checkFile("tests/str.from_int_6.smt2", "sat")
  property("str.to_int.smt2") =
    checkFile("tests/str.to_int.smt2", "sat")
  property("str.to_int_2.smt2") =
    checkFile("tests/str.to_int_2.smt2", "unsat")
  property("str.to_int_3.smt2") =
    checkFile("tests/str.to_int_3.smt2", "sat")
  property("str.to_int_4.smt2") =
    checkFile("tests/str.to_int_4.smt2", "unsat")
  property("str.to_int_5.smt2") =
    checkFile("tests/str.to_int_5.smt2", "sat")
  property("str.to_int_6.smt2") =
    checkFile("tests/str.to_int_6.smt2", "sat")

  property("chars.smt2") =
    checkFile("tests/chars.smt2", "sat")
  property("chars2.smt2") =
    checkFile("tests/chars2.smt2", "sat")
  property("chars3.smt2") =
    checkFile("tests/chars3.smt2", "sat")

  property("concat-regex.smt2") =
    checkFile("tests/concat-regex.smt2", "sat")
  property("concat-regex2.smt2") =
    checkFile("tests/concat-regex2.smt2", "unsat")
  property("concat-regex3.smt2") =
    checkFile("tests/concat-regex3.smt2", "sat")
  property("concat-regex4.smt2") =
    checkFile("tests/concat-regex4.smt2", "sat")
  property("empty-union.smt2") =
    checkFileOpts("tests/empty-union.smt2", "sat", "", "+stringEscapes")

  property("non-greedy-quantifiers.smt2") =
    checkFile("tests/non-greedy-quantifiers.smt2", "sat")
  property("anchor-1.smt2") =
    checkFile("tests/anchor-1.smt2", "sat")
  property("anchor-2.smt2") =
    checkFile("tests/anchor-2.smt2", "sat")
  property("anchor-3.smt2") =
    checkFile("tests/anchor-3.smt2", "unsat")
  property("anchor-4.smt2") =
    checkFile("tests/anchor-4.smt2", "sat")
  property("anchor-5.smt2") =
    checkFile("tests/anchor-5.smt2", "sat")
  property("anchor-6.smt2") =
    checkFile("tests/anchor-6.smt2", "unsat")
  property("anchor-7.smt2") =
    checkFile("tests/anchor-7.smt2", "sat")
  property("anchor-8.smt2") =
    checkFile("tests/anchor-8.smt2", "sat")
  property("anchor-double.smt2") =
    checkFile("tests/anchor-double.smt2", "sat")
  property("anchor-alternate.smt2") =
    checkFile("tests/anchor-alternate.smt2", "sat")

  property("regex_cg.smt2") =
    checkFile("tests/regex_cg.smt2", "sat")
  property("regex_cg_2.smt2") =
    checkFile("tests/regex_cg_2.smt2", "sat")
  property("regex_cg_3.smt2") =
    checkFile("tests/regex_cg_3.smt2", "sat")
  property("regex_cg_4.smt2") =
    checkFile("tests/regex_cg_4.smt2", "unsat")
  property("regex_cg_5.smt2") =
    checkFile("tests/regex_cg_5.smt2", "unsat")
  property("regex_cg_6.smt2") =
    checkFile("tests/regex_cg_6.smt2", "sat")
  property("regex_cg_ref.smt2") =
    checkFile("tests/regex_cg_ref.smt2", "sat")
  property("regex_cg_ref2.smt2") =
    checkFile("tests/regex_cg_ref2.smt2", "sat")
  property("regex_cg_ref3.smt2") =
    checkFile("tests/regex_cg_ref3.smt2", "sat")
  property("regex_cg_ref4.smt2") =
    checkFile("tests/regex_cg_ref4.smt2", "sat")

  property("concat-regex.smt2 eager") =
    checkFileOpts("tests/concat-regex.smt2", "sat", "+eager")
  property("concat-regex2.smt2 eager") =
    checkFileOpts("tests/concat-regex2.smt2", "unsat", "+eager")
  property("concat-regex3.smt2 eager") =
    checkFileOpts("tests/concat-regex3.smt2", "sat", "+eager")
  property("concat-regex4.smt2 eager") =
    checkFileOpts("tests/concat-regex4.smt2", "sat", "+eager")

  property("priorityTransducer.smt2") =
    checkFile("tests/priorityTransducer.smt2", "unsat")
  property("priorityTransducer2.smt2") =
    checkFile("tests/priorityTransducer2.smt2", "sat")
  property("priorityTransducer3.smt2") =
    checkFile("tests/priorityTransducer3.smt2", "sat")
  property("priorityTransducer4.smt2") =
    checkFile("tests/priorityTransducer4.smt2", "unsat")

  property("loop.smt2") =
    checkFileOpts("tests/loop.smt2", "sat", "", "+stringEscapes")
  property("loop2.smt2") =
    checkFile("tests/loop2.smt2", "unsat")
  property("loop-cg.smt2") =
    checkFile("tests/loop-cg.smt2", "sat")
  property("loop-cg2.smt2") =
    checkFile("tests/loop-cg2.smt2", "sat")
  property("loop-cg3.smt2") =
    checkFile("tests/loop-cg3.smt2", "sat")

  property("cg-star.smt2") =
    checkFileOpts("tests/cg-star.smt2", "sat", "", "+stringEscapes")

  property("test-replace.smt2") =
    checkFile("tests/test-replace.smt2", "sat")
  property("test-replace2.smt2") =
    checkFile("tests/test-replace2.smt2", "unsat")

  property("test-replace3.smt2") =
    checkFile("tests/test-replace3.smt2", "sat")
  property("test-replace4.smt2") =
    checkFile("tests/test-replace4.smt2", "unsat")

  property("test-replace-word.smt2") =
    checkFile("tests/test-replace-word.smt2", "sat")
  property("test-replace-word2.smt2") =
    checkFile("tests/test-replace-word2.smt2", "unsat")

  property("test-replace-regex.smt2") =
    checkFile("tests/test-replace-regex.smt2", "sat")
  property("test-replace-regex2.smt2") =
    checkFile("tests/test-replace-regex2.smt2", "unsat")
  property("test-replace-regex3") =
    checkFile("tests/test-replace-regex3.smt2", "sat")
  property("test-replace-regex4") =
    checkFile("tests/test-replace-regex4.smt2", "unsat")

/*
  property("membership_427.smt2") =
    checkFile("tests/membership_427.smt2", "unsat")
*/

  property("test-reverse.smt2") =
    checkFile("tests/test-reverse.smt2", "sat")
  property("test-reverse2.smt2") =
    checkFile("tests/test-reverse2.smt2", "unsat")

  property("transducer1.smt2") =
    checkFile("tests/transducer1.smt2", "sat")
  property("transducer1b.smt2") =
    checkFile("tests/transducer1b.smt2", "sat")
  property("transducer1c.smt2") =
    checkFile("tests/transducer1c.smt2", "sat")
  property("transducer2.smt2") =
    checkFile("tests/transducer2.smt2", "unsat")
  property("transducer2b.smt2") =
    checkFile("tests/transducer2b.smt2", "unsat")
  property("transducer2c.smt2") =
    checkFile("tests/transducer2c.smt2", "unsat")
  property("transducer2d.smt2") =
    checkFile("tests/transducer2d.smt2", "sat")

  property("1234.corecstrs.readable.smt2") =
    checkFile("tests/1234.corecstrs.readable.smt2", "sat")

  property("extract-1.smt2") =
    checkFile("tests/extract-1.smt2", "unsat")
  property("extract-1b.smt2") =
    checkFile("tests/extract-1b.smt2", "unsat")
  property("extract-1c.smt2") =
    checkFile("tests/extract-1c.smt2", "sat")

  property("extract-cg.smt2") =
    checkFile("tests/extract-cg.smt2", "sat")
  property("extract-cg2.smt2") =
    checkFile("tests/extract-cg2.smt2", "unsat")
  property("extract-cg3.smt2") =
    checkFile("tests/extract-cg3.smt2", "sat")

  property("simple-cvc-smtlib.smt2") =
    checkFile("tests/simple-cvc-smtlib.smt2", "sat", "+model")
  property("simple-cvc-smtlib-b.smt2") =
    checkFile("tests/simple-cvc-smtlib-b.smt2", "unsat")
  property("simple-cvc-smtlib-c.smt2") =
    checkFile("tests/simple-cvc-smtlib-c.smt2", "sat", "+model")

/*
  property("simple-cvc-smtlib.smt2 +eager") =
    checkFile("tests/simple-cvc-smtlib.smt2", "sat", "+model", "+eager")
  property("simple-cvc-smtlib-b.smt2 +eager") =
    checkFile("tests/simple-cvc-smtlib-b.smt2", "unsat", "+eager")
  property("simple-cvc-smtlib-c.smt2 +eager") =
    checkFile("tests/simple-cvc-smtlib-c.smt2", "sat", "+model", "+eager")
*/

  property("no-regexes.smt2") =
    checkFile("tests/no-regexes.smt2", "unsat")
  property("str_in_re_translation.smt2") =
    checkFile("tests/str_in_re_translation.smt2", "sat")

  property("adt.smt2") =
    checkFile("tests/adt.smt2", "sat")
  property("adt2.smt2") =
    checkFile("tests/adt2.smt2", "sat")

  property("escapeSequences-1a.smt2") =
    checkFileOpts("tests/escapeSequences-1a.smt2", "unsat", "", "+stringEscapes")
  property("escapeSequences-1b.smt2") =
    checkFileOpts("tests/escapeSequences-1b.smt2", "sat", "", "+stringEscapes")

  property("len-bug.smt2") =
    checkFile("tests/len-bug.smt2", "unsat")
  property("monadic-length.smt2") =
    checkFile("tests/monadic-length.smt2", "sat")

  property("prefix.smt2") =
    checkFile("tests/prefix.smt2", "sat")
  property("prefix2.smt2") =
    checkFile("tests/prefix2.smt2", "unsat")
  property("prefix3.smt2") =
    checkFile("tests/prefix3.smt2", "sat")

  property("str.at.smt2") =
    checkFile("tests/str.at.smt2", "sat")
  property("str.at-2.smt2") =
    checkFile("tests/str.at-2.smt2", "unsat")
  property("str.at-3.smt2") =
    checkFile("tests/str.at-3.smt2", "sat")
  property("str.at-3b.smt2") =
    checkFile("tests/str.at-3b.smt2", "unsat")
  property("str.at-3c.smt2") =
    checkFile("tests/str.at-3c.smt2", "unsat")
  property("str.at-bug.smt2") =
    checkFile("tests/str.at-bug.smt2", "sat")

  property("email-regex.smt2") =
    checkFile("tests/email-regex.smt2", "sat")
  property("name-regex.smt2") =
    checkFile("tests/name-regex.smt2", "unsat")
  property("brackets-regex.smt2") =
    checkFile("tests/brackets-regex.smt2", "sat")

  property("indexof.smt2") =
    checkFile("tests/indexof.smt2", "sat")
  property("indexof-2.smt2") =
    checkFile("tests/indexof-2.smt2", "unsat")
  property("indexof-3.smt2") =
    checkFile("tests/indexof-3.smt2", "sat")
  property("indexof-4.smt2") =
    checkFile("tests/indexof-4.smt2", "sat")
  property("indexof-5.smt2") =
    checkFile("tests/indexof-5.smt2", "sat")
  property("indexof-6.smt2") =
    checkFile("tests/indexof-6.smt2", "unsat")

  property("substring.smt2") =
    checkFile("tests/substring.smt2", "sat")
  property("substring-bug.smt2") =
    checkFile("tests/substring-bug.smt2", "sat")
  property("substring-bug2.smt2") =
    checkFile("tests/substring-bug2.smt2", "unsat")
  property("substring2.smt2") =
    checkFile("tests/substring2.smt2", "unsat")
  property("substring2b.smt2") =
    checkFile("tests/substring2b.smt2", "sat")

  property("parse-regex.smt2") =
    checkFile("tests/parse-regex.smt2", "sat")
  property("parse-regex2.smt2") =
    checkFile("tests/parse-regex2.smt2", "sat")
  property("parse-regex3.smt2") =
    checkFile("tests/parse-regex3.smt2", "unsat")
  property("parse-regex2b.smt2") =
    checkFile("tests/parse-regex2b.smt2", "unsat")
  property("parse-regex4.smt2") =
    checkFile("tests/parse-regex4.smt2", "sat")

  property("parse-ecma-cases.smt2") =
    checkFile("tests/parse-ecma-cases.smt2", "unsat")
  property("parse-ecma-cases-2.smt2") =
    checkFile("tests/parse-ecma-cases-2.smt2", "unsat", s"-timeout=$longTimeout")
  property("parse-ecma-cases-3.smt2") =
    checkFileOpts("tests/parse-ecma-cases-3.smt2", "sat", "-regexTranslator=complete", "")
  property("parse-ecma-groups.smt2") =
    checkFile("tests/parse-ecma-groups.smt2", "sat", s"-timeout=$longTimeout")
  property("parse-ecma-replace.smt2") =
    checkFile("tests/parse-ecma-replace.smt2", "sat", s"-timeout=$longTimeout")
  property("parse-ecma-bug1.smt2") =
    checkFile("tests/parse-ecma-bug1.smt2", "sat")
  property("parse-ecma-bug2.smt2") =
    checkFile("tests/parse-ecma-bug2.smt2", "unsat")

  property("parse-regex-lookahead.smt2") =
    checkFile("tests/parse-regex-lookahead.smt2", "sat")
  property("parse-regex-lookahead2.smt2") =
    checkFile("tests/parse-regex-lookahead2.smt2", "sat")
  property("parse-regex-lookahead2b.smt2") =
    checkFile("tests/parse-regex-lookahead2b.smt2", "unsat")
  property("parse-regex-lookahead3.smt2") =
    checkFile("tests/parse-regex-lookahead3.smt2", "sat")
  property("parse-regex-lookahead3b.smt2") =
    checkFile("tests/parse-regex-lookahead3b.smt2", "unsat")
  property("parse-regex-lookahead4.smt2") =
    checkFile("tests/parse-regex-lookahead4.smt2", "sat")

  // Negated equations in general are not handled yet, but should
  // not give incorrect results
  property("negated-equation-1.smt2") =
    checkFile("tests/negated-equation-1.smt2", "unsat")
  property("negated-equation-2.smt2") =
    checkFile("tests/negated-equation-2.smt2", "unknown")
  property("concat-empty.smt2") =
    checkFile("tests/concat-empty.smt2", "unsat")
  property("replace-bug.smt2") =
    checkFile("tests/replace-bug.smt2", "unsat")
  property("bug-56-replace-bug2.smt2") =
    checkFile("tests/bug-56-replace-bug2.smt2", "sat")
  property("bug-58-replace-re") =
    checkFile("tests/bug-58-replace-re.smt2", "sat")
  property("str-leq") =
    checkFile("tests/str-leq.smt2", "unsat")
  property("str-leq2") =
    checkFile("tests/str-leq2.smt2", "sat")
  property("str-leq3") =
    checkFile("tests/str-leq3.smt2", "sat")
  property("str-leq4") =
    checkFile("tests/str-leq4.smt2", "unsat")
  property("str-leq5") =
    checkFile("tests/str-leq5.smt2", "sat")
  property("str-leq6") =
    checkFile("tests/str-leq6.smt2", "sat")
  property("str-leq7") =
    checkFile("tests/str-leq7.smt2", "sat")
  property("str-leq8") =
    checkFile("tests/str-leq8.smt2", "unsat")
  property("str-leq9") =
    checkFile("tests/str-leq9.smt2", "sat")
  property("str-leq10") =
    checkFile("tests/str-leq10.smt2", "unsat")
  property("str-leq11") =
    checkFile("tests/str-leq11.smt2", "sat")
  property("str-leq12") =
    checkFile("tests/str-leq12.smt2", "sat")
  property("str-leq13") =
<<<<<<< HEAD
    checkFile("tests/str-leq13.smt2", "sat")
=======
    checkFile("tests/str-leq13.smt2", "error")
  property("str-leq14") =
    checkFile("tests/str-leq14.smt2", "unsat")
>>>>>>> 80c8072a
  property("str-lt") =
    checkFile("tests/str-lt.smt2", "sat")
  property("str-lt2") =
    checkFile("tests/str-lt2.smt2", "unsat")
  property("str-leq-reflexive") =
    checkFile("tests/str-leq-reflexive.smt2", "sat")
  property("str-leq-reflexive-2") =
    checkFile("tests/str-leq-reflexive-2.smt2", "sat")
}<|MERGE_RESOLUTION|>--- conflicted
+++ resolved
@@ -478,13 +478,9 @@
   property("str-leq12") =
     checkFile("tests/str-leq12.smt2", "sat")
   property("str-leq13") =
-<<<<<<< HEAD
     checkFile("tests/str-leq13.smt2", "sat")
-=======
-    checkFile("tests/str-leq13.smt2", "error")
   property("str-leq14") =
     checkFile("tests/str-leq14.smt2", "unsat")
->>>>>>> 80c8072a
   property("str-lt") =
     checkFile("tests/str-lt.smt2", "sat")
   property("str-lt2") =
