--- conflicted
+++ resolved
@@ -59,14 +59,9 @@
 
   def setAlphabetSize(w : Int) : Unit = ()
 
-<<<<<<< HEAD
-  private var eager, forward, minimizeAuts, useParikh = false
-  private var useLen : OFlags.LengthOptions.Value = OFlags.LengthOptions.Auto
-  private var regexTrans : OFlags.RegexTranslator.Value = OFlags.RegexTranslator.Hybrid
-=======
   protected var eager, forward, minimizeAuts, useParikh = false
   protected var useLen : OFlags.LengthOptions.Value = OFlags.LengthOptions.Auto
->>>>>>> 442db71f
+  protected var regexTrans : OFlags.RegexTranslator.Value = OFlags.RegexTranslator.Hybrid
 
   override def parseParameter(str : String) : Unit = str match {
     case CmdlParser.Opt("eager", value) =>
