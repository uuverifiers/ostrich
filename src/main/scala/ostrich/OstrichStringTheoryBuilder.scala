/**
 * This file is part of Ostrich, an SMT solver for strings.
 * Copyright (c) 2019-2021 Matthew Hague, Philipp Ruemmer. All rights reserved.
 * 
 * Redistribution and use in source and binary forms, with or without
 * modification, are permitted provided that the following conditions are met:
 * 
 * * Redistributions of source code must retain the above copyright notice, this
 *   list of conditions and the following disclaimer.
 * 
 * * Redistributions in binary form must reproduce the above copyright notice,
 *   this list of conditions and the following disclaimer in the documentation
 *   and/or other materials provided with the distribution.
 * 
 * * Neither the name of the authors nor the names of their
 *   contributors may be used to endorse or promote products derived from
 *   this software without specific prior written permission.
 * 
 * THIS SOFTWARE IS PROVIDED BY THE COPYRIGHT HOLDERS AND CONTRIBUTORS
 * "AS IS" AND ANY EXPRESS OR IMPLIED WARRANTIES, INCLUDING, BUT NOT
 * LIMITED TO, THE IMPLIED WARRANTIES OF MERCHANTABILITY AND FITNESS
 * FOR A PARTICULAR PURPOSE ARE DISCLAIMED. IN NO EVENT SHALL THE
 * COPYRIGHT HOLDER OR CONTRIBUTORS BE LIABLE FOR ANY DIRECT,
 * INDIRECT, INCIDENTAL, SPECIAL, EXEMPLARY, OR CONSEQUENTIAL DAMAGES
 * (INCLUDING, BUT NOT LIMITED TO, PROCUREMENT OF SUBSTITUTE GOODS OR
 * SERVICES; LOSS OF USE, DATA, OR PROFITS; OR BUSINESS INTERRUPTION)
 * HOWEVER CAUSED AND ON ANY THEORY OF LIABILITY, WHETHER IN CONTRACT,
 * STRICT LIABILITY, OR TORT (INCLUDING NEGLIGENCE OR OTHERWISE)
 * ARISING IN ANY WAY OUT OF THE USE OF THIS SOFTWARE, EVEN IF ADVISED
 * OF THE POSSIBILITY OF SUCH DAMAGE.
 */

package ostrich

import ap.theories.strings.{StringTheory, StringTheoryBuilder, SeqStringTheory}
import ap.util.CmdlParser

import scala.collection.mutable.ArrayBuffer

/**
 * The entry class of the Ostrich string solver.
 */
class OstrichStringTheoryBuilder extends StringTheoryBuilder {

  val name = "OSTRICH"

  Console.withOut(Console.err) {
    println
    println("Loading " + name + ", a solver for string constraints")
    println("(c) Matthew Hague, Philipp Rümmer, 2018-2021")
    println("With contributions by Riccardo De Masellis.")
    println("For more information, see https://github.com/uuverifiers/ostrich")
    println
  }

  def setAlphabetSize(w : Int) : Unit = ()

<<<<<<< HEAD
  private var eager, useLen, forward, autCert = false
=======
  private var eager, forward, minimizeAuts = false
  private var useLen : OFlags.LengthOptions.Value = OFlags.LengthOptions.Auto
>>>>>>> 648161b3

  override def parseParameter(str : String) : Unit = str match {
    case CmdlParser.Opt("eager", value) =>
      eager = value
    case CmdlParser.Opt("minimizeAutomata", value) =>
      minimizeAuts = value
    case CmdlParser.ValueOpt("length", "off") =>
      useLen = OFlags.LengthOptions.Off
    case CmdlParser.ValueOpt("length", "on") =>
      useLen = OFlags.LengthOptions.On
    case CmdlParser.ValueOpt("length", "auto") =>
      useLen = OFlags.LengthOptions.Auto
    case CmdlParser.Opt("forward", value) =>
      forward = value
    case CmdlParser.Opt("certificates", value) =>
      autCert = value
    case str =>
      super.parseParameter(str)
  }

  import StringTheoryBuilder._
  import ap.parser._
  import IExpression._

  lazy val getTransducerTheory : Option[StringTheory] =
    Some(SeqStringTheory(OstrichStringTheory.alphabetSize))

  private val transducers = new ArrayBuffer[(String, SymTransducer)]

  def addTransducer(name : String, transducer : SymTransducer) : Unit = {
    assert(!createdTheory)
    transducers += ((name, transducer))
  }

  private var createdTheory = false

  lazy val theory = {
    createdTheory = true

    val symTransducers =
      for ((name, transducer) <- transducers) yield {
        Console.err.println("Translating transducer " + name + " ...")
        val aut = TransducerTranslator.toBricsTransducer(
                    transducer, OstrichStringTheory.alphabetSize,
                    getTransducerTheory.get)
        (name, aut)
      }

    new OstrichStringTheory (symTransducers,
                             OFlags(eagerAutomataOperations = eager,
<<<<<<< HEAD
                                    useLength = useLen,
                                    forwardApprox = forward,
                                    autCertificates = autCert))
=======
                                    useLength               = useLen,
                                    forwardApprox           = forward,
                                    minimizeAutomata        = minimizeAuts))
>>>>>>> 648161b3
  }

}<|MERGE_RESOLUTION|>--- conflicted
+++ resolved
@@ -55,12 +55,8 @@
 
   def setAlphabetSize(w : Int) : Unit = ()
 
-<<<<<<< HEAD
-  private var eager, useLen, forward, autCert = false
-=======
-  private var eager, forward, minimizeAuts = false
+  private var eager, forward, minimizeAuts, autCert = false
   private var useLen : OFlags.LengthOptions.Value = OFlags.LengthOptions.Auto
->>>>>>> 648161b3
 
   override def parseParameter(str : String) : Unit = str match {
     case CmdlParser.Opt("eager", value) =>
@@ -111,15 +107,10 @@
 
     new OstrichStringTheory (symTransducers,
                              OFlags(eagerAutomataOperations = eager,
-<<<<<<< HEAD
-                                    useLength = useLen,
-                                    forwardApprox = forward,
-                                    autCertificates = autCert))
-=======
                                     useLength               = useLen,
                                     forwardApprox           = forward,
-                                    minimizeAutomata        = minimizeAuts))
->>>>>>> 648161b3
+                                    minimizeAutomata        = minimizeAuts,
+                                    autCertificates         = autCert))
   }
 
 }