/**
 * This file is part of Ostrich, an SMT solver for strings.
 * Copyright (c) 2019-2023 Matthew Hague, Philipp Ruemmer. All rights reserved.
 * 
 * Redistribution and use in source and binary forms, with or without
 * modification, are permitted provided that the following conditions are met:
 * 
 * * Redistributions of source code must retain the above copyright notice, this
 *   list of conditions and the following disclaimer.
 * 
 * * Redistributions in binary form must reproduce the above copyright notice,
 *   this list of conditions and the following disclaimer in the documentation
 *   and/or other materials provided with the distribution.
 * 
 * * Neither the name of the authors nor the names of their
 *   contributors may be used to endorse or promote products derived from
 *   this software without specific prior written permission.
 * 
 * THIS SOFTWARE IS PROVIDED BY THE COPYRIGHT HOLDERS AND CONTRIBUTORS
 * "AS IS" AND ANY EXPRESS OR IMPLIED WARRANTIES, INCLUDING, BUT NOT
 * LIMITED TO, THE IMPLIED WARRANTIES OF MERCHANTABILITY AND FITNESS
 * FOR A PARTICULAR PURPOSE ARE DISCLAIMED. IN NO EVENT SHALL THE
 * COPYRIGHT HOLDER OR CONTRIBUTORS BE LIABLE FOR ANY DIRECT,
 * INDIRECT, INCIDENTAL, SPECIAL, EXEMPLARY, OR CONSEQUENTIAL DAMAGES
 * (INCLUDING, BUT NOT LIMITED TO, PROCUREMENT OF SUBSTITUTE GOODS OR
 * SERVICES; LOSS OF USE, DATA, OR PROFITS; OR BUSINESS INTERRUPTION)
 * HOWEVER CAUSED AND ON ANY THEORY OF LIABILITY, WHETHER IN CONTRACT,
 * STRICT LIABILITY, OR TORT (INCLUDING NEGLIGENCE OR OTHERWISE)
 * ARISING IN ANY WAY OUT OF THE USE OF THIS SOFTWARE, EVEN IF ADVISED
 * OF THE POSSIBILITY OF SUCH DAMAGE.
 */

package ostrich

import ostrich.automata.TransducerTranslator

import ap.theories.strings.{StringTheory, StringTheoryBuilder, SeqStringTheory}
import ap.util.CmdlParser

import scala.collection.mutable.ArrayBuffer

/**
 * The entry class of the Ostrich string solver.
 */
class OstrichStringTheoryBuilder extends StringTheoryBuilder {

  val name = "OSTRICH"
  val version = "1.3"

  Console.withOut(Console.err) {
    println
    println("Loading " + name + " " + version +
              ", a solver for string constraints")
    println("(c) Matthew Hague, Denghang Hu, Philipp Rümmer, 2018-2023")
    println("With contributions by Riccardo De Masellis, Zhilei Han, Oliver Markgraf.")
    println("For more information, see https://github.com/uuverifiers/ostrich")
    println
  }

  def setAlphabetSize(w : Int) : Unit = ()

  protected var eager, forward, forwardOnly, forwardBackward, minimizeAuts, useParikh = false
  protected var useLen : OFlags.LengthOptions.Value = OFlags.LengthOptions.Auto
  protected var regexTrans : OFlags.RegexTranslator.Value = OFlags.RegexTranslator.Hybrid

  override def parseParameter(str : String) : Unit = str match {
    case CmdlParser.Opt("eager", value) =>
      eager = value
    case CmdlParser.Opt("minimizeAutomata", value) =>
      minimizeAuts = value
    case CmdlParser.ValueOpt("length", "off") =>
      useLen = OFlags.LengthOptions.Off
    case CmdlParser.ValueOpt("length", "on") =>
      useLen = OFlags.LengthOptions.On
    case CmdlParser.ValueOpt("length", "auto") =>
      useLen = OFlags.LengthOptions.Auto
    case CmdlParser.Opt("forward", value) =>
      forward = value
    case CmdlParser.Opt("forwardOnly", value) =>
      forwardOnly = value
    case CmdlParser.Opt("forwardBackward", value) =>
      forwardBackward = value
    case CmdlParser.Opt("parikh", value) =>
      useParikh = value
    case CmdlParser.ValueOpt("regexTranslator", "approx") =>
      regexTrans = OFlags.RegexTranslator.Approx
    case CmdlParser.ValueOpt("regexTranslator", "complete") =>
      regexTrans = OFlags.RegexTranslator.Complete
    case CmdlParser.ValueOpt("regexTranslator", "hybrid") =>
      regexTrans = OFlags.RegexTranslator.Hybrid
    case str =>
      super.parseParameter(str)
  }

  import StringTheoryBuilder._
  import ap.parser._
  import IExpression._

  lazy val getTransducerTheory : Option[StringTheory] =
    Some(SeqStringTheory(OstrichStringTheory.alphabetSize))

  private val transducers = new ArrayBuffer[(String, SymTransducer)]

  def addTransducer(name : String, transducer : SymTransducer) : Unit = {
    assert(!createdTheory)
    transducers += ((name, transducer))
  }

  private var createdTheory = false

  lazy val symTransducers =
    for ((name, transducer) <- transducers) yield {
      Console.err.println("Translating transducer " + name + " ...")
      val aut = TransducerTranslator.toBricsTransducer(
                  transducer, OstrichStringTheory.alphabetSize,
                  getTransducerTheory.get)
      (name, aut)
    }

  lazy val theory = {
    createdTheory = true

    new OstrichStringTheory (symTransducers,
                             OFlags(eagerAutomataOperations = eager,
                                    useLength               = useLen,
                                    useParikhConstraints    = useParikh,
                                    forwardApprox           = forward,
<<<<<<< HEAD
                                    forwardOnly = forwardOnly,
                                    forwardBackward = forwardBackward,
                                    minimizeAutomata        = minimizeAuts))
=======
                                    minimizeAutomata        = minimizeAuts,
                                    regexTranslator         = regexTrans))
>>>>>>> 7a649c98
  }

}<|MERGE_RESOLUTION|>--- conflicted
+++ resolved
@@ -1,6 +1,6 @@
 /**
  * This file is part of Ostrich, an SMT solver for strings.
- * Copyright (c) 2019-2023 Matthew Hague, Philipp Ruemmer. All rights reserved.
+ * Copyright (c) 2019-2022 Matthew Hague, Philipp Ruemmer. All rights reserved.
  * 
  * Redistribution and use in source and binary forms, with or without
  * modification, are permitted provided that the following conditions are met:
@@ -125,14 +125,10 @@
                                     useLength               = useLen,
                                     useParikhConstraints    = useParikh,
                                     forwardApprox           = forward,
-<<<<<<< HEAD
                                     forwardOnly = forwardOnly,
                                     forwardBackward = forwardBackward,
-                                    minimizeAutomata        = minimizeAuts))
-=======
                                     minimizeAutomata        = minimizeAuts,
                                     regexTranslator         = regexTrans))
->>>>>>> 7a649c98
   }
 
 }