/**
 * This file is part of Ostrich, an SMT solver for strings.
 * Copyright (c) 2019-2024 Matthew Hague, Philipp Ruemmer. All rights reserved.
 * 
 * Redistribution and use in source and binary forms, with or without
 * modification, are permitted provided that the following conditions are met:
 * 
 * * Redistributions of source code must retain the above copyright notice, this
 *   list of conditions and the following disclaimer.
 * 
 * * Redistributions in binary form must reproduce the above copyright notice,
 *   this list of conditions and the following disclaimer in the documentation
 *   and/or other materials provided with the distribution.
 * 
 * * Neither the name of the authors nor the names of their
 *   contributors may be used to endorse or promote products derived from
 *   this software without specific prior written permission.
 * 
 * THIS SOFTWARE IS PROVIDED BY THE COPYRIGHT HOLDERS AND CONTRIBUTORS
 * "AS IS" AND ANY EXPRESS OR IMPLIED WARRANTIES, INCLUDING, BUT NOT
 * LIMITED TO, THE IMPLIED WARRANTIES OF MERCHANTABILITY AND FITNESS
 * FOR A PARTICULAR PURPOSE ARE DISCLAIMED. IN NO EVENT SHALL THE
 * COPYRIGHT HOLDER OR CONTRIBUTORS BE LIABLE FOR ANY DIRECT,
 * INDIRECT, INCIDENTAL, SPECIAL, EXEMPLARY, OR CONSEQUENTIAL DAMAGES
 * (INCLUDING, BUT NOT LIMITED TO, PROCUREMENT OF SUBSTITUTE GOODS OR
 * SERVICES; LOSS OF USE, DATA, OR PROFITS; OR BUSINESS INTERRUPTION)
 * HOWEVER CAUSED AND ON ANY THEORY OF LIABILITY, WHETHER IN CONTRACT,
 * STRICT LIABILITY, OR TORT (INCLUDING NEGLIGENCE OR OTHERWISE)
 * ARISING IN ANY WAY OUT OF THE USE OF THIS SOFTWARE, EVEN IF ADVISED
 * OF THE POSSIBILITY OF SUCH DAMAGE.
 */

package ostrich

import ostrich.automata.TransducerTranslator

import ap.theories.strings.{StringTheory, StringTheoryBuilder, SeqStringTheory}
import ap.util.CmdlParser

import scala.collection.mutable.ArrayBuffer

object OstrichStringTheoryBuilder {

  val version = "1.3.5"

  PortfolioSetup

}

/**
 * The entry class of the Ostrich string solver.
 */
class OstrichStringTheoryBuilder extends StringTheoryBuilder {

  import OstrichStringTheoryBuilder._

  val name = "OSTRICH"

  Console.withOut(Console.err) {
    println
    println("Loading " + name + " " + version +
              ", a solver for string constraints")
    println("(c) Matthew Hague, Denghang Hu, Philipp Rümmer, 2018-2024")
    println("With contributions by Riccardo De Masellis, Zhilei Han, Oliver Markgraf.")
    println("For more information, see https://github.com/uuverifiers/ostrich")
    println
  }

  def setAlphabetSize(w : Int) : Unit = ()

  protected var eager, forward, minimizeAuts, useParikh = false
  protected var useLen : OFlags.LengthOptions.Value = OFlags.LengthOptions.Auto
  protected var regexTrans : OFlags.RegexTranslator.Value = OFlags.RegexTranslator.Hybrid

  override def parseParameter(str : String) : Unit = str match {
    case CmdlParser.Opt("eager", value) =>
      eager = value
    case CmdlParser.Opt("minimizeAutomata", value) =>
      minimizeAuts = value
    case CmdlParser.ValueOpt("length", "off") =>
      useLen = OFlags.LengthOptions.Off
    case CmdlParser.ValueOpt("length", "on") =>
      useLen = OFlags.LengthOptions.On
    case CmdlParser.ValueOpt("length", "auto") =>
      useLen = OFlags.LengthOptions.Auto
    case CmdlParser.Opt("forward", value) =>
      forward = value
    case CmdlParser.Opt("parikh", value) =>
      useParikh = value
    case CmdlParser.ValueOpt("regexTranslator", "approx") =>
      regexTrans = OFlags.RegexTranslator.Approx
    case CmdlParser.ValueOpt("regexTranslator", "complete") =>
      regexTrans = OFlags.RegexTranslator.Complete
    case CmdlParser.ValueOpt("regexTranslator", "hybrid") =>
      regexTrans = OFlags.RegexTranslator.Hybrid
    case str =>
      super.parseParameter(str)
  }

  import StringTheoryBuilder._
  import ap.parser._
  import IExpression._

  lazy val getTransducerTheory : Option[StringTheory] =
    Some(SeqStringTheory(OstrichStringTheory.alphabetSize))

  private val transducers = new ArrayBuffer[(String, SymTransducer)]

  def addTransducer(name : String, transducer : SymTransducer) : Unit = {
    assert(!createdTheory)
    transducers += ((name, transducer))
  }

  private var createdTheory = false

  lazy val symTransducers =
    for ((name, transducer) <- transducers) yield {
      Console.err.println("Translating transducer " + name + " ...")
      val aut = TransducerTranslator.toBricsTransducer(
                  transducer, OstrichStringTheory.alphabetSize,
                  getTransducerTheory.get)
      (name, aut)
    }

  lazy val theory = {
    createdTheory = true

<<<<<<< HEAD
    val symTransducers =
      for ((name, transducer) <- transducers) yield {
        Console.err.println("Translating transducer " + name + " ...")
        val aut = TransducerTranslator.toBricsTransducer(
                    transducer, OstrichStringTheory.alphabetSize,
                    getTransducerTheory.get)
        (name, aut)
      }

=======
>>>>>>> 01b0600c
    new OstrichStringTheory (symTransducers.toSeq,
                             OFlags(eagerAutomataOperations = eager,
                                    useLength               = useLen,
                                    useParikhConstraints    = useParikh,
                                    forwardApprox           = forward,
                                    minimizeAutomata        = minimizeAuts,
                                    regexTranslator         = regexTrans))
  }

}<|MERGE_RESOLUTION|>--- conflicted
+++ resolved
@@ -125,18 +125,6 @@
   lazy val theory = {
     createdTheory = true
 
-<<<<<<< HEAD
-    val symTransducers =
-      for ((name, transducer) <- transducers) yield {
-        Console.err.println("Translating transducer " + name + " ...")
-        val aut = TransducerTranslator.toBricsTransducer(
-                    transducer, OstrichStringTheory.alphabetSize,
-                    getTransducerTheory.get)
-        (name, aut)
-      }
-
-=======
->>>>>>> 01b0600c
     new OstrichStringTheory (symTransducers.toSeq,
                              OFlags(eagerAutomataOperations = eager,
                                     useLength               = useLen,
