/**
 * This file is part of Ostrich, an SMT solver for strings.
 * Copyright (c) 2018-2020 Matthew Hague, Philipp Ruemmer. All rights reserved.
 * 
 * Redistribution and use in source and binary forms, with or without
 * modification, are permitted provided that the following conditions are met:
 * 
 * * Redistributions of source code must retain the above copyright notice, this
 *   list of conditions and the following disclaimer.
 * 
 * * Redistributions in binary form must reproduce the above copyright notice,
 *   this list of conditions and the following disclaimer in the documentation
 *   and/or other materials provided with the distribution.
 * 
 * * Neither the name of the authors nor the names of their
 *   contributors may be used to endorse or promote products derived from
 *   this software without specific prior written permission.
 * 
 * THIS SOFTWARE IS PROVIDED BY THE COPYRIGHT HOLDERS AND CONTRIBUTORS
 * "AS IS" AND ANY EXPRESS OR IMPLIED WARRANTIES, INCLUDING, BUT NOT
 * LIMITED TO, THE IMPLIED WARRANTIES OF MERCHANTABILITY AND FITNESS
 * FOR A PARTICULAR PURPOSE ARE DISCLAIMED. IN NO EVENT SHALL THE
 * COPYRIGHT HOLDER OR CONTRIBUTORS BE LIABLE FOR ANY DIRECT,
 * INDIRECT, INCIDENTAL, SPECIAL, EXEMPLARY, OR CONSEQUENTIAL DAMAGES
 * (INCLUDING, BUT NOT LIMITED TO, PROCUREMENT OF SUBSTITUTE GOODS OR
 * SERVICES; LOSS OF USE, DATA, OR PROFITS; OR BUSINESS INTERRUPTION)
 * HOWEVER CAUSED AND ON ANY THEORY OF LIABILITY, WHETHER IN CONTRACT,
 * STRICT LIABILITY, OR TORT (INCLUDING NEGLIGENCE OR OTHERWISE)
 * ARISING IN ANY WAY OUT OF THE USE OF THIS SOFTWARE, EVEN IF ADVISED
 * OF THE POSSIBILITY OF SUCH DAMAGE.
 */

package ostrich

import ap.Signature
import ap.basetypes.IdealInt
import ap.parser.{ITerm, IFormula, IExpression, IFunction}
import IExpression.Predicate
import ap.theories.strings._
import ap.theories.{Theory, ModuloArithmetic, TheoryRegistry, Incompleteness}
import ap.types.{Sort, MonoSortedIFunction, MonoSortedPredicate}
import ap.terfor.{Term, ConstantTerm, TermOrder, TerForConvenience}
import ap.terfor.conjunctions.Conjunction
import ap.terfor.preds.Atom
import ap.proof.theoryPlugins.Plugin
import ap.proof.goal.Goal
import ap.util.Seqs

import scala.collection.mutable.{HashMap => MHashMap}

object OstrichStringTheory {

  val alphabetSize = 1 << 16

}

////////////////////////////////////////////////////////////////////////////////

/**
 * The entry class of the Ostrich string solver.
 */
class OstrichStringTheory(transducers : Seq[(String, Transducer)],
                          flags : OFlags) extends {

  val alphabetSize = OstrichStringTheory.alphabetSize
  val upperBound = IdealInt(alphabetSize - 1)
  val CharSort   = ModuloArithmetic.ModSort(IdealInt.ZERO, upperBound)
  val RegexSort  = Sort.createInfUninterpretedSort("RegLan")

} with AbstractStringTheoryWithSort {

  private val CSo = CharSort
  private val SSo = StringSort
  private val RSo = RegexSort

  def int2Char(t : ITerm) : ITerm =
    ModuloArithmetic.cast2Interval(IdealInt.ZERO, upperBound, t)

  def char2Int(t : ITerm) : ITerm = t

  //////////////////////////////////////////////////////////////////////////////

  val str_reverse =
    MonoSortedIFunction("str.reverse", List(SSo), SSo, true, false)
<<<<<<< HEAD
  val re_begin_anchor =
    MonoSortedIFunction("re.begin-anchor", List(), RSo, true, false)
  val re_end_anchor =
    MonoSortedIFunction("re.end-anchor", List(), RSo, true, false)
=======
  val re_from_ecma2020 =
    MonoSortedIFunction("re.from.ecma2020", List(SSo), RSo, true, false)
>>>>>>> db397fc9

  // List of user-defined functions on strings that can be extended
  val extraStringFunctions : Seq[(String, IFunction, PreOp,
                                  Atom => Seq[Term], Atom => Term)] =
    List(("str.reverse", str_reverse, ostrich.ReversePreOp,
          a => List(a(0)), a => a(1)))

  val extraRegexFunctions =
    List(re_begin_anchor, re_end_anchor)

  val extraFunctionPreOps =
    (for ((_, f, op, argSelector, resSelector) <- extraStringFunctions.iterator)
     yield (f, (op, argSelector, resSelector))).toMap

  val transducersWithPreds : Seq[(String, Predicate, Transducer)] =
    for ((name, transducer) <- transducers)
    yield (name, MonoSortedPredicate(name, List(SSo, SSo)), transducer)

  val transducerPreOps =
    (for ((_, p, transducer) <- transducersWithPreds.iterator)
     yield (p, TransducerPreOp(transducer))).toMap

  // Map used by the parser
  val extraOps : Map[String, Either[IFunction, Predicate]] =
    ((for ((name, f, _, _, _) <- extraStringFunctions.iterator)
      yield (name, Left(f))) ++
     (for ((name, p, _) <- transducersWithPreds.iterator)
      yield (name, Right(p))) ++
<<<<<<< HEAD
     (for (f <- extraRegexFunctions.iterator)
      yield (f.name, Left(f)))).toMap
=======
     Iterator((re_from_ecma2020.name, Left(re_from_ecma2020)))).toMap
>>>>>>> db397fc9

  //////////////////////////////////////////////////////////////////////////////

  val autDatabase = new AutDatabase(this)

  val str_in_re_id =
    MonoSortedPredicate("str.in.re.id", List(StringSort, Sort.Integer))

  //////////////////////////////////////////////////////////////////////////////

  val functions =
<<<<<<< HEAD
    predefFunctions ++ (extraFunctions map (_._2)) ++ extraRegexFunctions
=======
    predefFunctions ++
    (extraStringFunctions map (_._2)) ++ List(re_from_ecma2020)
>>>>>>> db397fc9

  val (funPredicates, _, _, functionPredicateMap) =
    Theory.genAxioms(theoryFunctions = functions,
                     extraPredicates = List(str_in_re_id))
  val predicates =
    predefPredicates ++ funPredicates ++ (transducersWithPreds map (_._2))

  val functionPredicateMapping =
    for (f <- functions) yield (f, functionPredicateMap(f))
  val functionalPredicates =
    (for (f <- functions) yield functionPredicateMap(f)).toSet
  val predicateMatchConfig : Signature.PredicateMatchConfig = Map()
  val axioms = Conjunction.TRUE
  val totalityAxioms = Conjunction.TRUE
  val triggerRelevantFunctions : Set[IFunction] = Set()

  override val dependencies : Iterable[Theory] = List(ModuloArithmetic)

  val _str_empty = functionPredicateMap(str_empty)
  val _str_cons  = functionPredicateMap(str_cons)
  val _str_++    = functionPredicateMap(str_++)

  private val predFunMap =
    (for ((f, p) <- functionPredicateMap) yield (p, f)).toMap

  object FunPred {
    def unapply(p : Predicate) : Option[IFunction] = predFunMap get p
  }

  // Set of the predicates that are fully supported at this point
  private val supportedPreds : Set[Predicate] =
    Set(str_in_re, str_in_re_id) ++
    (for (f <- Set(str_empty, str_cons, str_at,
                   str_++, str_replace, str_replaceall,
                   str_replacere, str_replaceallre, str_replaceallcg, 
                   str_replacecg, str_to_re,
                   str_extract,
                   re_none, re_eps, re_all, re_allchar, re_charrange,
<<<<<<< HEAD
                   re_++, re_union, re_inter, re_*, re_*?, re_+, re_+?, re_opt,
                   re_comp, re_loop, re_from_str, re_capture, re_reference,
                   re_begin_anchor, re_end_anchor))
=======
                   re_++, re_union, re_inter, re_*, re_+, re_opt, re_comp,
                   re_loop, re_from_str, re_from_ecma2020))
>>>>>>> db397fc9
     yield functionPredicateMap(f)) ++
    (for (f <- List(str_len); if flags.useLength != OFlags.LengthOptions.Off)
     yield functionPredicateMap(f)) ++
    (for ((_, e) <- extraOps.iterator) yield e match {
       case Left(f) => functionPredicateMap(f)
       case Right(p) => p
     })

  private val unsupportedPreds = predicates.toSet -- supportedPreds

  //////////////////////////////////////////////////////////////////////////////

  private val ostrichSolver = new OstrichSolver (this, flags)

  def plugin = Some(new Plugin {
    // not used
    def generateAxioms(goal : Goal)
          : Option[(Conjunction, Conjunction)] = None

    private val modelCache =
      new ap.util.LRUCache[Conjunction,
                           Option[Map[Term, Either[IdealInt, Seq[Int]]]]](3)

    override def handleGoal(goal : Goal)
                       : Seq[Plugin.Action] = goalState(goal) match {

      case Plugin.GoalState.Final => { //  Console.withOut(Console.err) 

        breakCyclicEquations(goal) match {
          case Some(actions) =>
            actions
          case None =>
            modelCache(goal.facts) {
              ostrichSolver.findStringModel(goal) } match {
              case Some(m) => List()
              case None => List(Plugin.AddFormula(Conjunction.TRUE))
            }
        }
      }

      case _ => List()
    }

    override def generateModel(goal : Goal) : Option[Conjunction] =
      if (Seqs.disjointSeq(goal.facts.predicates, predicates)) {
        None
      } else {
        val model = (modelCache(goal.facts) {
          ostrichSolver.findStringModel(goal)
        }).get
        implicit val order = goal.order

        val stringAssignments =
          assignStringValues(goal.facts,
                             for ((x, Right(w)) <- model) yield (x, w),
                             order)

        import TerForConvenience._
        val lenAssignments =
          eqZ(for ((x, Left(len)) <- model;
                if x.constants subsetOf order.orderedConstants)
              yield l(x - len))

        Some(stringAssignments & lenAssignments)
      }

  })

  //////////////////////////////////////////////////////////////////////////////

  override def isSoundForSat(
                 theories : Seq[Theory],
                 config : Theory.SatSoundnessConfig.Value) : Boolean =
    config match {
      case Theory.SatSoundnessConfig.Elementary  => true
      case Theory.SatSoundnessConfig.Existential => true
      case _                                     => false
    }

  override def preprocess(f : Conjunction, order : TermOrder) : Conjunction = {
    if (!Seqs.disjoint(f.predicates, unsupportedPreds))
      Incompleteness.set
    f
  }

  override def iPreprocess(f : IFormula, signature : Signature)
                          : (IFormula, Signature) = {
    val visitor1 = new OstrichPreprocessor (this)
    val visitor2 = new OstrichRegexEncoder (this)
    (visitor2(visitor1(f)), signature)
  }

  TheoryRegistry register this
  StringTheory register this

}<|MERGE_RESOLUTION|>--- conflicted
+++ resolved
@@ -82,15 +82,12 @@
 
   val str_reverse =
     MonoSortedIFunction("str.reverse", List(SSo), SSo, true, false)
-<<<<<<< HEAD
   val re_begin_anchor =
     MonoSortedIFunction("re.begin-anchor", List(), RSo, true, false)
   val re_end_anchor =
     MonoSortedIFunction("re.end-anchor", List(), RSo, true, false)
-=======
   val re_from_ecma2020 =
     MonoSortedIFunction("re.from.ecma2020", List(SSo), RSo, true, false)
->>>>>>> db397fc9
 
   // List of user-defined functions on strings that can be extended
   val extraStringFunctions : Seq[(String, IFunction, PreOp,
@@ -99,7 +96,7 @@
           a => List(a(0)), a => a(1)))
 
   val extraRegexFunctions =
-    List(re_begin_anchor, re_end_anchor)
+    List(re_begin_anchor, re_end_anchor, re_from_ecma2020)
 
   val extraFunctionPreOps =
     (for ((_, f, op, argSelector, resSelector) <- extraStringFunctions.iterator)
@@ -119,12 +116,8 @@
       yield (name, Left(f))) ++
      (for ((name, p, _) <- transducersWithPreds.iterator)
       yield (name, Right(p))) ++
-<<<<<<< HEAD
      (for (f <- extraRegexFunctions.iterator)
       yield (f.name, Left(f)))).toMap
-=======
-     Iterator((re_from_ecma2020.name, Left(re_from_ecma2020)))).toMap
->>>>>>> db397fc9
 
   //////////////////////////////////////////////////////////////////////////////
 
@@ -136,12 +129,7 @@
   //////////////////////////////////////////////////////////////////////////////
 
   val functions =
-<<<<<<< HEAD
     predefFunctions ++ (extraFunctions map (_._2)) ++ extraRegexFunctions
-=======
-    predefFunctions ++
-    (extraStringFunctions map (_._2)) ++ List(re_from_ecma2020)
->>>>>>> db397fc9
 
   val (funPredicates, _, _, functionPredicateMap) =
     Theory.genAxioms(theoryFunctions = functions,
@@ -180,14 +168,9 @@
                    str_replacecg, str_to_re,
                    str_extract,
                    re_none, re_eps, re_all, re_allchar, re_charrange,
-<<<<<<< HEAD
                    re_++, re_union, re_inter, re_*, re_*?, re_+, re_+?, re_opt,
                    re_comp, re_loop, re_from_str, re_capture, re_reference,
-                   re_begin_anchor, re_end_anchor))
-=======
-                   re_++, re_union, re_inter, re_*, re_+, re_opt, re_comp,
-                   re_loop, re_from_str, re_from_ecma2020))
->>>>>>> db397fc9
+                   re_begin_anchor, re_end_anchor, re_from_ecma2020))
      yield functionPredicateMap(f)) ++
     (for (f <- List(str_len); if flags.useLength != OFlags.LengthOptions.Off)
      yield functionPredicateMap(f)) ++
