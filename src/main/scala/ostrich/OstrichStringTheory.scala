/**
 * This file is part of Ostrich, an SMT solver for strings.
 * Copyright (c) 2018-2023 Matthew Hague, Philipp Ruemmer. All rights reserved.
 * 
 * Redistribution and use in source and binary forms, with or without
 * modification, are permitted provided that the following conditions are met:
 * 
 * * Redistributions of source code must retain the above copyright notice, this
 *   list of conditions and the following disclaimer.
 * 
 * * Redistributions in binary form must reproduce the above copyright notice,
 *   this list of conditions and the following disclaimer in the documentation
 *   and/or other materials provided with the distribution.
 * 
 * * Neither the name of the authors nor the names of their
 *   contributors may be used to endorse or promote products derived from
 *   this software without specific prior written permission.
 * 
 * THIS SOFTWARE IS PROVIDED BY THE COPYRIGHT HOLDERS AND CONTRIBUTORS
 * "AS IS" AND ANY EXPRESS OR IMPLIED WARRANTIES, INCLUDING, BUT NOT
 * LIMITED TO, THE IMPLIED WARRANTIES OF MERCHANTABILITY AND FITNESS
 * FOR A PARTICULAR PURPOSE ARE DISCLAIMED. IN NO EVENT SHALL THE
 * COPYRIGHT HOLDER OR CONTRIBUTORS BE LIABLE FOR ANY DIRECT,
 * INDIRECT, INCIDENTAL, SPECIAL, EXEMPLARY, OR CONSEQUENTIAL DAMAGES
 * (INCLUDING, BUT NOT LIMITED TO, PROCUREMENT OF SUBSTITUTE GOODS OR
 * SERVICES; LOSS OF USE, DATA, OR PROFITS; OR BUSINESS INTERRUPTION)
 * HOWEVER CAUSED AND ON ANY THEORY OF LIABILITY, WHETHER IN CONTRACT,
 * STRICT LIABILITY, OR TORT (INCLUDING NEGLIGENCE OR OTHERWISE)
 * ARISING IN ANY WAY OUT OF THE USE OF THIS SOFTWARE, EVEN IF ADVISED
 * OF THE POSSIBILITY OF SUCH DAMAGE.
 */

package ostrich

import ostrich.automata.{AutDatabase, Transducer}
import ostrich.preop.{PreOp, TransducerPreOp, ReversePreOp}
import ostrich.proofops.{OstrichNielsenSplitter, OstrichPredtoEqConverter}

import ap.Signature
import ap.basetypes.IdealInt
import ap.parser.{ITerm, IFormula, IExpression, IFunction, IFunApp}
import IExpression.Predicate
import ap.theories.strings._
import ap.theories.{Theory, ModuloArithmetic, TheoryRegistry, Incompleteness}
import ap.types.{Sort, MonoSortedIFunction, MonoSortedPredicate, ProxySort}
import ap.terfor.{Term, ConstantTerm, TermOrder, TerForConvenience}
import ap.terfor.conjunctions.Conjunction
import ap.terfor.preds.Atom
import ap.proof.theoryPlugins.Plugin
import ap.proof.goal.Goal
import ap.parameters.Param
import ap.util.Seqs

import scala.collection.mutable.{HashMap => MHashMap}
import scala.collection.{Map => GMap}

object OstrichStringTheory {

  // TODO: at some point this has to be fixed, Unicode is
  // bigger. Seems to be a problem with the BRICS automata library;
  // use Unicode-16 encoding?
  val alphabetSize = 0x10000

  class OstrichStringSort extends ProxySort(Sort.Integer) {
    override val name = "String"

    private var theory : OstrichStringTheory = null

    protected[ostrich] def setTheory(_theory : OstrichStringTheory) : Unit =
      theory = _theory

    override lazy val individuals : Stream[ITerm] =
      IFunApp(theory.str_empty, List()) #::
      (for (t <- individuals;
            n <- theory.CharSort.individuals)
       yield IFunApp(theory.str_cons, List(n, t)))

    override def decodeToTerm(
                   d : IdealInt,
                   assignment : GMap[(IdealInt, Sort), ITerm]) : Option[ITerm] =
      Some(theory.strDatabase.id2ITerm(d.intValueSafe))

  }

}

////////////////////////////////////////////////////////////////////////////////

/**
 * The entry class of the Ostrich string solver.
 */
class OstrichStringTheory(transducers : Seq[(String, Transducer)],
                          _flags : OFlags) extends {

  val StringSort   = new OstrichStringTheory.OstrichStringSort
  val alphabetSize = OstrichStringTheory.alphabetSize
  val upperBound   = IdealInt(alphabetSize - 1)
  val CharSort     = ModuloArithmetic.ModSort(IdealInt.ZERO, upperBound)
  val RegexSort    = Sort.createInfUninterpretedSort("RegLan")
  val theoryFlags = _flags

} with AbstractStringTheory {

  private val CSo = CharSort
  private val SSo = StringSort
  private val RSo = RegexSort

  def int2Char(t : ITerm) : ITerm =
    ModuloArithmetic.cast2Interval(IdealInt.ZERO, upperBound, t)

  def char2Int(t : ITerm) : ITerm = t

  //////////////////////////////////////////////////////////////////////////////

  import Sort.Integer

  val str_empty =
    new MonoSortedIFunction("str_empty", List(), SSo, true, false)
  val str_cons =
    new MonoSortedIFunction("str_cons", List(CSo, SSo), SSo, true, false)
  val str_head =
    new MonoSortedIFunction("str_head", List(SSo), CSo, true, false)
  val str_tail =
    new MonoSortedIFunction("str_tail", List(SSo), SSo, true, false)

  StringSort setTheory this

  //////////////////////////////////////////////////////////////////////////////

  val str_reverse =
    MonoSortedIFunction("str.reverse", List(SSo), SSo, true, false)
  val str_char_count =
    MonoSortedIFunction("str.char_count", List(Sort.Integer, SSo),
                        Sort.Nat, true, false)

  val re_begin_anchor =
    MonoSortedIFunction("re.begin-anchor", List(), RSo, true, false)
  val re_end_anchor =
    MonoSortedIFunction("re.end-anchor", List(), RSo, true, false)
  val re_from_ecma2020 =
    MonoSortedIFunction("re.from_ecma2020", List(SSo), RSo, true, false)
  val re_from_ecma2020_flags =
    MonoSortedIFunction("re.from_ecma2020_flags", List(SSo, SSo), RSo, true, false)
  val re_from_automaton =
    MonoSortedIFunction("re.from_automaton", List(SSo), RSo, true, false)
  val re_case_insensitive =
    MonoSortedIFunction("re.case_insensitive", List(RSo), RSo, true, false)
  val str_at_right =
    MonoSortedIFunction("str.at_right",
                        List(SSo, Sort.Integer), SSo, true, false)
  val str_trim =
    MonoSortedIFunction("str.trim",
                        List(SSo, Sort.Integer, Sort.Integer), SSo, true, false)

  // Replacement of the left-most, longest match
  val str_replacere_longest =
    new MonoSortedIFunction("str.replace_re_longest",
                            List(SSo, RSo, SSo), SSo, true, false)
  val str_replaceallre_longest =
    new MonoSortedIFunction("str.replace_re_longest_all",
                            List(SSo, RSo, SSo), SSo, true, false)

  // Replacement with regular expression and capture groups
  val str_replacecg =
    new MonoSortedIFunction("str.replace_cg",
                            List(SSo, RSo, RSo), SSo, true, false)
  val str_replaceallcg =
    new MonoSortedIFunction("str.replace_cg_all",
                            List(SSo, RSo, RSo), SSo, true, false)

  // Non-greedy quantifiers
  val re_*? =
    new MonoSortedIFunction("re.*?", List(RSo), RSo, true, false)
  val re_+? =
    new MonoSortedIFunction("re.+?", List(RSo), RSo, true, false)
  val re_opt_? =
    new MonoSortedIFunction("re.opt?", List(RSo), RSo, true, false)
  val re_loop_? =
    new MonoSortedIFunction("re.loop?", List(Integer, Integer, RSo), RSo,
                            true, false)

  // Capture groups and references
  val re_capture =
    new MonoSortedIFunction("re.capture", List(Integer, RSo), RSo,
                            true, false)
  val re_reference =
    new MonoSortedIFunction("re.reference", List(Integer), RSo,
                            true, false)

  val str_match =
    new MonoSortedIFunction("str.match", List(Integer, Integer, SSo, RSo), SSo,
                            true, false)
  val str_extract =
    new MonoSortedIFunction("str.extract", List(Integer, SSo, RSo), SSo,
                            true, false)

  // List of user-defined functions on strings that can be extended
  val extraStringFunctions : Seq[(String, IFunction, PreOp,
                                  Atom => Seq[Term], Atom => Term)] =
    List(("str.reverse", str_reverse, ReversePreOp,
          a => List(a(0)), a => a(1)))

  val extraRegexFunctions =
    List(re_begin_anchor, re_end_anchor,
         re_from_ecma2020, re_from_ecma2020_flags, re_from_automaton,
         re_case_insensitive,
         str_at_right, str_trim,
         str_replacere_longest, str_replaceallre_longest,
         str_replacecg, str_replaceallcg,
         re_*?, re_+?, re_opt_?)

  val extraIndexedFunctions =
    List((re_capture, 1),
         (re_reference, 1),
         (str_match, 2),
         (str_extract, 1),
         (re_loop_?, 2))

<<<<<<< HEAD
  // substring special cases 
  val str_substr_0_lenMinus1 = 
    new MonoSortedIFunction("str_substr_0_lenMinus1", List(StringSort), StringSort, true, false)
  val str_substr_lenMinus1_1 = 
    new MonoSortedIFunction("str_substr_lenMinus1_1", List(StringSort), StringSort, true, false)
  val str_substr_n_lenMinusM = 
    new MonoSortedIFunction("str_substr_n_lenMinusM", List(StringSort, Integer, Integer), StringSort, true, false)
  val str_substr_0_indexofc0 = 
    new MonoSortedIFunction("str_substr_0_indexofc0", List(StringSort, StringSort), StringSort, true, false)
  val str_substr_0_indexofc0Plus1 = 
    new MonoSortedIFunction("str_substr_0_indexofc0Plus1", List(StringSort, StringSort), StringSort, true, false)
  val str_substr_indexofc0Plus1_tail = 
    new MonoSortedIFunction("str_substr_indexofc0Plus1_tail", List(StringSort, StringSort), StringSort, true, false)

  val specialSubstrFucs = List(
    str_substr_0_lenMinus1, str_substr_n_lenMinusM, str_substr_lenMinus1_1, 
    str_substr_0_indexofc0, str_substr_0_indexofc0Plus1, str_substr_indexofc0Plus1_tail
  )
=======
  // List of additional functions that can be provided by sub-classes
  protected def extraExtraFunctions : Seq[IFunction] = List()
>>>>>>> e8263ba4

  val extraFunctionPreOps =
    (for ((_, f, op, argSelector, resSelector) <- extraStringFunctions.iterator)
     yield (f, (op, argSelector, resSelector))).toMap

  val transducersWithPreds : Seq[(String, Predicate, Transducer)] =
    for ((name, transducer) <- transducers)
    yield (name, MonoSortedPredicate(name, List(SSo, SSo)), transducer)

  val transducerPreOps =
    (for ((_, p, transducer) <- transducersWithPreds.iterator)
     yield (p, TransducerPreOp(transducer))).toMap

  // Map used by the parser
  val extraOps : Map[String, Either[IFunction, Predicate]] =
    ((for ((name, f, _, _, _) <- extraStringFunctions.iterator)
      yield (name, Left(f))) ++
     (for ((name, p, _) <- transducersWithPreds.iterator)
      yield (name, Right(p))) ++
<<<<<<< HEAD
     (for (f <- extraRegexFunctions.iterator ++ specialSubstrFucs.iterator)
=======
     (for (f <- extraRegexFunctions.iterator ++ extraExtraFunctions.iterator)
>>>>>>> e8263ba4
      yield (f.name, Left(f)))).toMap

  val extraIndexedOps : Map[(String, Int), Either[IFunction, Predicate]] =
    (for ((f, ind) <- extraIndexedFunctions.iterator)
     yield ((f.name, ind), Left(f))).toMap

  //////////////////////////////////////////////////////////////////////////////

  val autDatabase = new AutDatabase(this, theoryFlags.minimizeAutomata)

  val str_in_re_id =
    MonoSortedPredicate("str.in.re.id", List(StringSort, Sort.Integer))

  val strDatabase = new StrDatabase(this)

  //////////////////////////////////////////////////////////////////////////////

  val functions =
    predefFunctions ++
    List(str_empty, str_cons, str_head, str_tail, str_char_count) ++
    (extraStringFunctions map (_._2)) ++
<<<<<<< HEAD
    extraRegexFunctions ++ (extraIndexedFunctions map (_._1)) ++ specialSubstrFucs
=======
    extraRegexFunctions ++
    (extraIndexedFunctions map (_._1)) ++
    extraExtraFunctions
>>>>>>> e8263ba4

  val (funPredicates, _, _, functionPredicateMap) =
    Theory.genAxioms(theoryFunctions = functions,
                     extraPredicates = List(str_in_re_id))
  val predicates =
    predefPredicates ++ funPredicates ++ (transducersWithPreds map (_._2))

  val functionPredicateMapping =
    for (f <- functions) yield (f, functionPredicateMap(f))
  val functionalPredicates =
    (for (f <- functions) yield functionPredicateMap(f)).toSet
  val predicateMatchConfig : Signature.PredicateMatchConfig = Map()
  val axioms = Conjunction.TRUE
  val totalityAxioms = Conjunction.TRUE
  val triggerRelevantFunctions : Set[IFunction] = Set()

  val IntEnumerator = new IntValueEnumTheory("OstrichIntEnum", 50, 20)

  override val dependencies : Iterable[Theory] =
    List(ModuloArithmetic, IntEnumerator)

  val _str_empty      = functionPredicateMap(str_empty)
  val _str_cons       = functionPredicateMap(str_cons)
  val _str_++         = functionPredicateMap(str_++)
  val _str_len        = functionPredicateMap(str_len)
  val _str_char_count = functionPredicateMap(str_char_count)

  private val predFunMap =
    (for ((f, p) <- functionPredicateMap) yield (p, f)).toMap

  object FunPred {
    def apply(f : IFunction) : Predicate = functionPredicateMap(f)
    def unapply(p : Predicate) : Option[IFunction] = predFunMap get p
  }

  // Set of the predicates that are fully supported at this point
  private val supportedPreds : Set[Predicate] =
    Set(str_in_re, str_in_re_id, str_prefixof, str_suffixof, str_<=) ++
    (for (f <- Set(str_empty, str_cons, str_at,
                   str_++, str_replace, str_replaceall,
                   str_replacere, str_replaceallre,
                   str_replacere_longest, str_replaceallre_longest,
                   str_replaceallcg, str_replacecg, str_to_re,
                   str_extract,
                   str_to_int, int_to_str,
                   re_none, re_eps, re_all, re_allchar, re_charrange,
                   re_++, re_union, re_inter, re_diff, re_*, re_*?, re_+, re_+?,
                   re_opt, re_opt_?,
                   re_comp, re_loop, re_loop_?, re_from_str, re_capture,
                   re_reference,
                   re_begin_anchor, re_end_anchor,
                   re_from_ecma2020, re_from_ecma2020_flags, re_from_automaton,
                   re_case_insensitive))
     yield functionPredicateMap(f)) ++
    (for (f <- List(str_len); if theoryFlags.useLength != OFlags.LengthOptions.Off)
     yield functionPredicateMap(f)) ++
    (for ((_, e) <- extraOps.iterator) yield e match {
       case Left(f) => functionPredicateMap(f)
       case Right(p) => p
     })

  private val unsupportedPreds = predicates.toSet -- supportedPreds

  //////////////////////////////////////////////////////////////////////////////

  /**
   * Determine whether length reasoning should be switched on, given
   * some assertion.
   */
  def lengthNeeded(f : Conjunction) : Boolean = {
    theoryFlags.useLength match {
      case OFlags.LengthOptions.Off  => false
      case OFlags.LengthOptions.On   => true
      case OFlags.LengthOptions.Auto => f.predicates contains _str_len
    }
  }

  private val ostrichSolver      = new OstrichSolver (this, theoryFlags)
  private val equalityPropagator = new OstrichEqualityPropagator(this)

  def plugin = Some(new Plugin {

    private val modelCache =
      new ap.util.LRUCache[Conjunction,
                           Option[Map[Term, Either[IdealInt, Seq[Int]]]]](3)

    override def handleGoal(goal : Goal)
                       : Seq[Plugin.Action] = {
      lazy val nielsenSplitter =
        new OstrichNielsenSplitter(goal, OstrichStringTheory.this, theoryFlags)

      lazy val predToEq =
        new OstrichPredtoEqConverter(goal, OstrichStringTheory.this, theoryFlags)

      goalState(goal) match {

        case Plugin.GoalState.Eager =>
          List()

        case Plugin.GoalState.Intermediate => try {
          breakCyclicEquations(goal).getOrElse(List()) elseDo
          nielsenSplitter.decompSimpleEquations        elseDo
          nielsenSplitter.decompEquations              elseDo
          predToEq.reducePredicatesToEquations

        } catch {
          case t : ap.util.Timeout => throw t
//          case t : Throwable =>  { t.printStackTrace; throw t }
        }

        case Plugin.GoalState.Final => try { //  Console.withOut(Console.err)
          nielsenSplitter.splitEquation                elseDo
          predToEq.lazyEnumeration                     elseDo
          callBackwardProp(goal)

        } catch {
          case t : ap.util.Timeout => throw t
//          case t : Throwable =>  { t.printStackTrace; throw t }
        }

      }
    }

    private def callBackwardProp(goal : Goal) : Seq[Plugin.Action] =
      try {
        modelCache(goal.facts) {
          ostrichSolver.findStringModel(goal)
        } match {
          case Some(m) =>
            equalityPropagator.handleSolution(goal, m)
          case None =>
            if (Param.PROOF_CONSTRUCTION(goal.settings))
              // TODO: only list the assumptions that were actually
              // needed for the proof to close.
              List(Plugin.CloseByAxiom(goal.facts.iterator.toList,
                                       OstrichStringTheory.this))
            else
              List(Plugin.AddFormula(Conjunction.TRUE))
        }
      } catch {
        case OstrichSolver.BlockingActions(actions) => actions
      }

    override def computeModel(goal : Goal) : Seq[Plugin.Action] =
      if (Seqs.disjointSeq(goal.facts.predicates, predicates)) {
        List()
      } else {
        val model = (modelCache(goal.facts) {
                       ostrichSolver.findStringModel(goal)
                     }).get
        implicit val order = goal.order
        import TerForConvenience._

        val stringAssignments =
          conj(for ((x, Right(w)) <- model)
               yield (x === strDatabase.list2Id(w)))

        import TerForConvenience._
        val lenAssignments =
          eqZ(for ((x, Left(len)) <- model;
                if x.constants subsetOf order.orderedConstants)
              yield l(x - len))

        val stringFormulas =
          conj(goal.facts.iterator filter {
             f => !Seqs.disjointSeq(f.predicates, predicates)
           })

        List(Plugin.RemoveFacts(stringFormulas),
             Plugin.AddAxiom(List(stringFormulas),
                             stringAssignments & lenAssignments,
                             OstrichStringTheory.this))
      }

  })

  //////////////////////////////////////////////////////////////////////////////

  val asString = new Theory.Decoder[String] {
    def apply(d : IdealInt)
             (implicit ctxt : Theory.DecoderContext) : String =
      asStringPartial(d).get
  }

  val asStringPartial = new Theory.Decoder[Option[String]] {
    def apply(d : IdealInt)
             (implicit ctxt : Theory.DecoderContext) : Option[String] =
      d match {
        case IdealInt(v) if (strDatabase containsId v) =>
          Some(strDatabase id2Str v)
        case _ =>
          None
      }
  }

  //////////////////////////////////////////////////////////////////////////////

  override def toString : String = "OstrichStringTheory"

  override def isSoundForSat(
                 theories : Seq[Theory],
                 config : Theory.SatSoundnessConfig.Value) : Boolean =
    config match {
      case Theory.SatSoundnessConfig.Elementary  => true
      case Theory.SatSoundnessConfig.Existential => true
      case _                                     => false
    }

  override def preprocess(f : Conjunction, order : TermOrder) : Conjunction = {
    if (!Seqs.disjoint(f.predicates, unsupportedPreds))
      Incompleteness.set

    val preprocessor = new OstrichInternalPreprocessor(this, theoryFlags)
    preprocessor.preprocess(f, order)
  }

  override def iPreprocess(f : IFormula, signature : Signature)
                          : (IFormula, Signature) = {
    val visitor1 = new OstrichPreprocessor (this)
    val visitor2 = new OstrichRegexEncoder (this)
    // Added by Riccardo
    val visitor3 = new OstrichStringEncoder(this)

    (visitor3(visitor2(visitor1(f))), signature)
  }

  override val reducerPlugin = new OstrichReducerFactory(this)

  TheoryRegistry register this
  StringTheory register this

}<|MERGE_RESOLUTION|>--- conflicted
+++ resolved
@@ -216,29 +216,8 @@
          (str_extract, 1),
          (re_loop_?, 2))
 
-<<<<<<< HEAD
-  // substring special cases 
-  val str_substr_0_lenMinus1 = 
-    new MonoSortedIFunction("str_substr_0_lenMinus1", List(StringSort), StringSort, true, false)
-  val str_substr_lenMinus1_1 = 
-    new MonoSortedIFunction("str_substr_lenMinus1_1", List(StringSort), StringSort, true, false)
-  val str_substr_n_lenMinusM = 
-    new MonoSortedIFunction("str_substr_n_lenMinusM", List(StringSort, Integer, Integer), StringSort, true, false)
-  val str_substr_0_indexofc0 = 
-    new MonoSortedIFunction("str_substr_0_indexofc0", List(StringSort, StringSort), StringSort, true, false)
-  val str_substr_0_indexofc0Plus1 = 
-    new MonoSortedIFunction("str_substr_0_indexofc0Plus1", List(StringSort, StringSort), StringSort, true, false)
-  val str_substr_indexofc0Plus1_tail = 
-    new MonoSortedIFunction("str_substr_indexofc0Plus1_tail", List(StringSort, StringSort), StringSort, true, false)
-
-  val specialSubstrFucs = List(
-    str_substr_0_lenMinus1, str_substr_n_lenMinusM, str_substr_lenMinus1_1, 
-    str_substr_0_indexofc0, str_substr_0_indexofc0Plus1, str_substr_indexofc0Plus1_tail
-  )
-=======
   // List of additional functions that can be provided by sub-classes
   protected def extraExtraFunctions : Seq[IFunction] = List()
->>>>>>> e8263ba4
 
   val extraFunctionPreOps =
     (for ((_, f, op, argSelector, resSelector) <- extraStringFunctions.iterator)
@@ -258,11 +237,7 @@
       yield (name, Left(f))) ++
      (for ((name, p, _) <- transducersWithPreds.iterator)
       yield (name, Right(p))) ++
-<<<<<<< HEAD
-     (for (f <- extraRegexFunctions.iterator ++ specialSubstrFucs.iterator)
-=======
      (for (f <- extraRegexFunctions.iterator ++ extraExtraFunctions.iterator)
->>>>>>> e8263ba4
       yield (f.name, Left(f)))).toMap
 
   val extraIndexedOps : Map[(String, Int), Either[IFunction, Predicate]] =
@@ -284,13 +259,9 @@
     predefFunctions ++
     List(str_empty, str_cons, str_head, str_tail, str_char_count) ++
     (extraStringFunctions map (_._2)) ++
-<<<<<<< HEAD
-    extraRegexFunctions ++ (extraIndexedFunctions map (_._1)) ++ specialSubstrFucs
-=======
     extraRegexFunctions ++
     (extraIndexedFunctions map (_._1)) ++
     extraExtraFunctions
->>>>>>> e8263ba4
 
   val (funPredicates, _, _, functionPredicateMap) =
     Theory.genAxioms(theoryFunctions = functions,
