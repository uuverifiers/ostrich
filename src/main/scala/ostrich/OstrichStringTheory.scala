--- conflicted
+++ resolved
@@ -129,7 +129,7 @@
           a => List(a(0)), a => a(1)))
 
   val extraRegexFunctions =
-    List(re_begin_anchor, re_end_anchor, re_from_ecma2020,
+    List(re_begin_anchor, re_end_anchor, re_from_ecma2020, re_case_insensitive,
          str_replacecg, str_replaceallcg,
          re_*?, re_+?)
 
@@ -157,13 +157,8 @@
       yield (name, Left(f))) ++
      (for ((name, p, _) <- transducersWithPreds.iterator)
       yield (name, Right(p))) ++
-<<<<<<< HEAD
      (for (f <- extraRegexFunctions.iterator)
       yield (f.name, Left(f)))).toMap
-=======
-     Iterator((re_from_ecma2020.name, Left(re_from_ecma2020)),
-              (re_case_insensitive.name, Left(re_case_insensitive)))).toMap
->>>>>>> ef7a91ab
 
   val extraIndexedOps : Map[(String, Int), Either[IFunction, Predicate]] =
     (for ((f, ind) <- extraIndexedFunctions.iterator)
@@ -179,14 +174,8 @@
   //////////////////////////////////////////////////////////////////////////////
 
   val functions =
-<<<<<<< HEAD
     predefFunctions ++ (extraStringFunctions map (_._2)) ++
     extraRegexFunctions ++ (extraIndexedFunctions map (_._1))
-=======
-    predefFunctions ++
-    (extraStringFunctions map (_._2)) ++
-    List(re_from_ecma2020, re_case_insensitive)
->>>>>>> ef7a91ab
 
   val (funPredicates, _, _, functionPredicateMap) =
     Theory.genAxioms(theoryFunctions = functions,
@@ -226,16 +215,11 @@
                    str_extract,
                    str_to_int, int_to_str,
                    re_none, re_eps, re_all, re_allchar, re_charrange,
-<<<<<<< HEAD
                    re_++, re_union, re_inter, re_diff, re_*, re_*?, re_+, re_+?,
                    re_opt,
                    re_comp, re_loop, re_from_str, re_capture, re_reference,
-                   re_begin_anchor, re_end_anchor, re_from_ecma2020))
-=======
-                   re_++, re_union, re_inter, re_diff, re_*, re_+, re_opt,
-                   re_comp, re_loop, re_from_str, re_from_ecma2020,
+                   re_begin_anchor, re_end_anchor, re_from_ecma2020,
                    re_case_insensitive))
->>>>>>> ef7a91ab
      yield functionPredicateMap(f)) ++
     (for (f <- List(str_len); if flags.useLength != OFlags.LengthOptions.Off)
      yield functionPredicateMap(f)) ++
