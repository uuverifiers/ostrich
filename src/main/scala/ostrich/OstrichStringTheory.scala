/**
 * This file is part of Ostrich, an SMT solver for strings.
 * Copyright (c) 2018-2023 Matthew Hague, Philipp Ruemmer. All rights reserved.
 * 
 * Redistribution and use in source and binary forms, with or without
 * modification, are permitted provided that the following conditions are met:
 * 
 * * Redistributions of source code must retain the above copyright notice, this
 *   list of conditions and the following disclaimer.
 * 
 * * Redistributions in binary form must reproduce the above copyright notice,
 *   this list of conditions and the following disclaimer in the documentation
 *   and/or other materials provided with the distribution.
 * 
 * * Neither the name of the authors nor the names of their
 *   contributors may be used to endorse or promote products derived from
 *   this software without specific prior written permission.
 * 
 * THIS SOFTWARE IS PROVIDED BY THE COPYRIGHT HOLDERS AND CONTRIBUTORS
 * "AS IS" AND ANY EXPRESS OR IMPLIED WARRANTIES, INCLUDING, BUT NOT
 * LIMITED TO, THE IMPLIED WARRANTIES OF MERCHANTABILITY AND FITNESS
 * FOR A PARTICULAR PURPOSE ARE DISCLAIMED. IN NO EVENT SHALL THE
 * COPYRIGHT HOLDER OR CONTRIBUTORS BE LIABLE FOR ANY DIRECT,
 * INDIRECT, INCIDENTAL, SPECIAL, EXEMPLARY, OR CONSEQUENTIAL DAMAGES
 * (INCLUDING, BUT NOT LIMITED TO, PROCUREMENT OF SUBSTITUTE GOODS OR
 * SERVICES; LOSS OF USE, DATA, OR PROFITS; OR BUSINESS INTERRUPTION)
 * HOWEVER CAUSED AND ON ANY THEORY OF LIABILITY, WHETHER IN CONTRACT,
 * STRICT LIABILITY, OR TORT (INCLUDING NEGLIGENCE OR OTHERWISE)
 * ARISING IN ANY WAY OUT OF THE USE OF THIS SOFTWARE, EVEN IF ADVISED
 * OF THE POSSIBILITY OF SUCH DAMAGE.
 */

package ostrich

import ostrich.automata.{AutDatabase, Transducer}
import ostrich.preop.{PreOp, TransducerPreOp, ReversePreOp}
import ostrich.proofops.{OstrichNielsenSplitter, OstrichPredtoEqConverter}

import ap.Signature
import ap.basetypes.IdealInt
import ap.parser.{ITerm, IFormula, IExpression, IFunction, IFunApp}
import IExpression.Predicate
import ap.theories.strings._
import ap.theories.{Theory, ModuloArithmetic, TheoryRegistry, Incompleteness}
import ap.types.{Sort, MonoSortedIFunction, MonoSortedPredicate, ProxySort}
import ap.terfor.{Term, ConstantTerm, TermOrder, TerForConvenience}
import ap.terfor.conjunctions.Conjunction
import ap.terfor.preds.Atom
import ap.proof.theoryPlugins.Plugin
import ap.proof.goal.Goal
import ap.parameters.Param
import ap.util.Seqs

import scala.collection.mutable.{HashMap => MHashMap}
import scala.collection.{Map => GMap}

object OstrichStringTheory {

  // TODO: at some point this has to be fixed, Unicode is
  // bigger. Seems to be a problem with the BRICS automata library;
  // use Unicode-16 encoding?
  val alphabetSize = 0x10000 // 65536

  class OstrichStringSort extends ProxySort(Sort.Integer) {
    override val name = "String"

    private var theory : OstrichStringTheory = null

    protected[ostrich] def setTheory(_theory : OstrichStringTheory) : Unit =
      theory = _theory

    override lazy val individuals : Stream[ITerm] =
      IFunApp(theory.str_empty, List()) #::
      (for (t <- individuals;
            n <- theory.CharSort.individuals)
       yield IFunApp(theory.str_cons, List(n, t)))

    override def decodeToTerm(
                   d : IdealInt,
                   assignment : GMap[(IdealInt, Sort), ITerm]) : Option[ITerm] =
      Some(theory.strDatabase.id2ITerm(d.intValueSafe))

  }

}

////////////////////////////////////////////////////////////////////////////////

/**
 * The entry class of the Ostrich string solver.
 */
class OstrichStringTheory(transducers : Seq[(String, Transducer)],
                          _flags : OFlags) extends {

  val StringSort   = new OstrichStringTheory.OstrichStringSort
  val alphabetSize = OstrichStringTheory.alphabetSize
  val upperBound   = IdealInt(alphabetSize - 1)
  val CharSort     = ModuloArithmetic.ModSort(IdealInt.ZERO, upperBound)
  val RegexSort    = Sort.createInfUninterpretedSort("RegLan")
  val theoryFlags = _flags

} with AbstractStringTheory {

  private val CSo = CharSort
  private val SSo = StringSort
  private val RSo = RegexSort

  def int2Char(t : ITerm) : ITerm =
    ModuloArithmetic.cast2Interval(IdealInt.ZERO, upperBound, t)

  def char2Int(t : ITerm) : ITerm = t

  //////////////////////////////////////////////////////////////////////////////

  import Sort.Integer

  val str_empty =
    new MonoSortedIFunction("str_empty", List(), SSo, true, false)
  val str_cons =
    new MonoSortedIFunction("str_cons", List(CSo, SSo), SSo, true, false)
  val str_head =
    new MonoSortedIFunction("str_head", List(SSo), CSo, true, false)
  val str_tail =
    new MonoSortedIFunction("str_tail", List(SSo), SSo, true, false)

  StringSort setTheory this

  //////////////////////////////////////////////////////////////////////////////

  val str_reverse =
    MonoSortedIFunction("str.reverse", List(SSo), SSo, true, false)
  val str_char_count =
    MonoSortedIFunction("str.char_count", List(Sort.Integer, SSo),
                        Sort.Nat, true, false)

  val re_begin_anchor =
    MonoSortedIFunction("re.begin-anchor", List(), RSo, true, false)
  val re_end_anchor =
    MonoSortedIFunction("re.end-anchor", List(), RSo, true, false)
  val re_from_ecma2020 =
    MonoSortedIFunction("re.from_ecma2020", List(SSo), RSo, true, false)
  val re_from_ecma2020_flags =
    MonoSortedIFunction("re.from_ecma2020_flags", List(SSo, SSo), RSo, true, false)
  val re_case_insensitive =
    MonoSortedIFunction("re.case_insensitive", List(RSo), RSo, true, false)
  val str_at_right =
    MonoSortedIFunction("str.at_right",
                        List(SSo, Sort.Integer), SSo, true, false)
  val str_trim =
    MonoSortedIFunction("str.trim",
                        List(SSo, Sort.Integer, Sort.Integer), SSo, true, false)

  // Replacement of the left-most, longest match
  val str_replacere_longest =
    new MonoSortedIFunction("str.replace_re_longest",
                            List(SSo, RSo, SSo), SSo, true, false)
  val str_replaceallre_longest =
    new MonoSortedIFunction("str.replace_re_longest_all",
                            List(SSo, RSo, SSo), SSo, true, false)

  // Replacement with regular expression and capture groups
  val str_replacecg =
    new MonoSortedIFunction("str.replace_cg",
                            List(SSo, RSo, RSo), SSo, true, false)
  val str_replaceallcg =
    new MonoSortedIFunction("str.replace_cg_all",
                            List(SSo, RSo, RSo), SSo, true, false)

  // Non-greedy quantifiers
  val re_*? =
    new MonoSortedIFunction("re.*?", List(RSo), RSo, true, false)
  val re_+? =
    new MonoSortedIFunction("re.+?", List(RSo), RSo, true, false)
  val re_opt_? =
    new MonoSortedIFunction("re.opt?", List(RSo), RSo, true, false)
  val re_loop_? =
    new MonoSortedIFunction("re.loop?", List(Integer, Integer, RSo), RSo,
                            true, false)

  // Capture groups and references
  val re_capture =
    new MonoSortedIFunction("re.capture", List(Integer, RSo), RSo,
                            true, false)
  val re_reference =
    new MonoSortedIFunction("re.reference", List(Integer), RSo,
                            true, false)

  val str_match =
    new MonoSortedIFunction("str.match", List(Integer, Integer, SSo, RSo), SSo,
                            true, false)
  val str_extract =
    new MonoSortedIFunction("str.extract", List(Integer, SSo, RSo), SSo,
                            true, false)

  // List of user-defined functions on strings that can be extended
  val extraStringFunctions : Seq[(String, IFunction, PreOp,
                                  Atom => Seq[Term], Atom => Term)] =
    List(("str.reverse", str_reverse, ReversePreOp,
          a => List(a(0)), a => a(1)))

  val extraRegexFunctions =
    List(re_begin_anchor, re_end_anchor,
         re_from_ecma2020, re_from_ecma2020_flags,
         re_case_insensitive,
         str_at_right, str_trim,
         str_replacere_longest, str_replaceallre_longest,
         str_replacecg, str_replaceallcg,
         re_*?, re_+?, re_opt_?)

  val extraIndexedFunctions =
    List((re_capture, 1),
         (re_reference, 1),
         (str_match, 2),
         (str_extract, 1),
         (re_loop_?, 2))

  val extraFunctionPreOps =
    (for ((_, f, op, argSelector, resSelector) <- extraStringFunctions.iterator)
     yield (f, (op, argSelector, resSelector))).toMap

  val transducersWithPreds : Seq[(String, Predicate, Transducer)] =
    for ((name, transducer) <- transducers)
    yield (name, MonoSortedPredicate(name, List(SSo, SSo)), transducer)

  val transducerPreOps =
    (for ((_, p, transducer) <- transducersWithPreds.iterator)
     yield (p, TransducerPreOp(transducer))).toMap

  // Map used by the parser
  val extraOps : Map[String, Either[IFunction, Predicate]] =
    ((for ((name, f, _, _, _) <- extraStringFunctions.iterator)
      yield (name, Left(f))) ++
     (for ((name, p, _) <- transducersWithPreds.iterator)
      yield (name, Right(p))) ++
     (for (f <- extraRegexFunctions.iterator)
      yield (f.name, Left(f)))).toMap

  val extraIndexedOps : Map[(String, Int), Either[IFunction, Predicate]] =
    (for ((f, ind) <- extraIndexedFunctions.iterator)
     yield ((f.name, ind), Left(f))).toMap

  //////////////////////////////////////////////////////////////////////////////

  val autDatabase = new AutDatabase(this, theoryFlags.minimizeAutomata)

  val str_in_re_id =
    MonoSortedPredicate("str.in.re.id", List(StringSort, Sort.Integer))

  val strDatabase = new StrDatabase(this)

  //////////////////////////////////////////////////////////////////////////////

  val functions =
    predefFunctions ++
    List(str_empty, str_cons, str_head, str_tail, str_char_count) ++
    (extraStringFunctions map (_._2)) ++
    extraRegexFunctions ++ (extraIndexedFunctions map (_._1))

  val (funPredicates, _, _, functionPredicateMap) =
    Theory.genAxioms(theoryFunctions = functions,
                     extraPredicates = List(str_in_re_id))
  val predicates =
    predefPredicates ++ funPredicates ++ (transducersWithPreds map (_._2))

  val functionPredicateMapping =
    for (f <- functions) yield (f, functionPredicateMap(f))
  val functionalPredicates =
    (for (f <- functions) yield functionPredicateMap(f)).toSet
  val predicateMatchConfig : Signature.PredicateMatchConfig = Map()
  val axioms = Conjunction.TRUE
  val totalityAxioms = Conjunction.TRUE
  val triggerRelevantFunctions : Set[IFunction] = Set()

  val IntEnumerator = new IntValueEnumTheory("OstrichIntEnum", 50, 20)

  override val dependencies : Iterable[Theory] =
    List(ModuloArithmetic, IntEnumerator)

  val _str_empty      = functionPredicateMap(str_empty)
  val _str_cons       = functionPredicateMap(str_cons)
  val _str_++         = functionPredicateMap(str_++)
  val _str_len        = functionPredicateMap(str_len)
  val _str_char_count = functionPredicateMap(str_char_count)

  private val predFunMap =
    (for ((f, p) <- functionPredicateMap) yield (p, f)).toMap

  object FunPred {
    def apply(f : IFunction) : Predicate = functionPredicateMap(f)
    def unapply(p : Predicate) : Option[IFunction] = predFunMap get p
  }

  // Set of the predicates that are fully supported at this point
  private val supportedPreds : Set[Predicate] =
    Set(str_in_re, str_in_re_id, str_prefixof, str_suffixof, str_<=) ++
    (for (f <- Set(str_empty, str_cons, str_at,
                   str_++, str_replace, str_replaceall,
<<<<<<< HEAD
                   str_replacere, str_replaceallre, str_replaceallcg,
                   str_replacecg, str_to_re,
=======
                   str_replacere, str_replaceallre,
                   str_replacere_longest, str_replaceallre_longest,
                   str_replaceallcg, str_replacecg, str_to_re,
>>>>>>> 442db71f
                   str_extract,
                   str_to_int, int_to_str,
                   re_none, re_eps, re_all, re_allchar, re_charrange,
                   re_++, re_union, re_inter, re_diff, re_*, re_*?, re_+, re_+?,
                   re_opt, re_opt_?,
                   re_comp, re_loop, re_loop_?, re_from_str, re_capture,
                   re_reference,
                   re_begin_anchor, re_end_anchor,
                   re_from_ecma2020, re_from_ecma2020_flags,
                   re_case_insensitive))
     yield functionPredicateMap(f)) ++
    (for (f <- List(str_len); if theoryFlags.useLength != OFlags.LengthOptions.Off)
     yield functionPredicateMap(f)) ++
    (for ((_, e) <- extraOps.iterator) yield e match {
       case Left(f) => functionPredicateMap(f)
       case Right(p) => p
     })

  private val unsupportedPreds = predicates.toSet -- supportedPreds

  //////////////////////////////////////////////////////////////////////////////

  /**
   * Determine whether length reasoning should be switched on, given
   * some assertion.
   */
  def lengthNeeded(f : Conjunction) : Boolean = {
    theoryFlags.useLength match {
      case OFlags.LengthOptions.Off  => false
      case OFlags.LengthOptions.On   => true
      case OFlags.LengthOptions.Auto => f.predicates contains _str_len
    }
  }

  private val ostrichSolver      = new OstrichSolver (this, theoryFlags)
  private val equalityPropagator = new OstrichEqualityPropagator(this)

  def plugin = Some(new Plugin {

    private val modelCache =
      new ap.util.LRUCache[Conjunction,
                           Option[Map[Term, Either[IdealInt, Seq[Int]]]]](3)

    override def handleGoal(goal : Goal)
                       : Seq[Plugin.Action] = {
      lazy val nielsenSplitter =
        new OstrichNielsenSplitter(goal, OstrichStringTheory.this, theoryFlags)

      lazy val predToEq =
        new OstrichPredtoEqConverter(goal, OstrichStringTheory.this, theoryFlags)

      goalState(goal) match {

        case Plugin.GoalState.Eager =>
          List()

        case Plugin.GoalState.Intermediate => try {
          breakCyclicEquations(goal).getOrElse(List()) elseDo
          nielsenSplitter.decompSimpleEquations        elseDo
          nielsenSplitter.decompEquations              elseDo
          predToEq.reducePredicatesToEquations

        } catch {
          case t : ap.util.Timeout => throw t
//          case t : Throwable =>  { t.printStackTrace; throw t }
        }

        case Plugin.GoalState.Final => try { //  Console.withOut(Console.err)
          nielsenSplitter.splitEquation                elseDo
          predToEq.lazyEnumeration                     elseDo
          callBackwardProp(goal)

        } catch {
          case t : ap.util.Timeout => throw t
//          case t : Throwable =>  { t.printStackTrace; throw t }
        }

      }
    }

    private def callBackwardProp(goal : Goal) : Seq[Plugin.Action] =
      try {
        modelCache(goal.facts) {
          ostrichSolver.findStringModel(goal)
        } match {
          case Some(m) =>
            equalityPropagator.handleSolution(goal, m)
          case None =>
            if (Param.PROOF_CONSTRUCTION(goal.settings))
              // TODO: only list the assumptions that were actually
              // needed for the proof to close.
              List(Plugin.CloseByAxiom(goal.facts.iterator.toList,
                                       OstrichStringTheory.this))
            else
              List(Plugin.AddFormula(Conjunction.TRUE))
        }
      } catch {
        case OstrichSolver.BlockingActions(actions) => actions
      }

    override def computeModel(goal : Goal) : Seq[Plugin.Action] =
      if (Seqs.disjointSeq(goal.facts.predicates, predicates)) {
        List()
      } else {
        val model = (modelCache(goal.facts) {
                       ostrichSolver.findStringModel(goal)
                     }).get
        implicit val order = goal.order
        import TerForConvenience._

        val stringAssignments =
          conj(for ((x, Right(w)) <- model)
               yield (x === strDatabase.list2Id(w)))

        import TerForConvenience._
        val lenAssignments =
          eqZ(for ((x, Left(len)) <- model;
                if x.constants subsetOf order.orderedConstants)
              yield l(x - len))

        val stringFormulas =
          conj(goal.facts.iterator filter {
             f => !Seqs.disjointSeq(f.predicates, predicates)
           })

        List(Plugin.RemoveFacts(stringFormulas),
             Plugin.AddAxiom(List(stringFormulas),
                             stringAssignments & lenAssignments,
                             OstrichStringTheory.this))
      }

  })

  //////////////////////////////////////////////////////////////////////////////

  val asString = new Theory.Decoder[String] {
    def apply(d : IdealInt)
             (implicit ctxt : Theory.DecoderContext) : String =
      asStringPartial(d).get
  }

  val asStringPartial = new Theory.Decoder[Option[String]] {
    def apply(d : IdealInt)
             (implicit ctxt : Theory.DecoderContext) : Option[String] =
      d match {
        case IdealInt(v) if (strDatabase containsId v) =>
          Some(strDatabase id2Str v)
        case _ =>
          None
      }
  }

  //////////////////////////////////////////////////////////////////////////////

  override def toString : String = "OstrichStringTheory"

  override def isSoundForSat(
                 theories : Seq[Theory],
                 config : Theory.SatSoundnessConfig.Value) : Boolean =
    config match {
      case Theory.SatSoundnessConfig.Elementary  => true
      case Theory.SatSoundnessConfig.Existential => true
      case _                                     => false
    }

  override def preprocess(f : Conjunction, order : TermOrder) : Conjunction = {
    if (!Seqs.disjoint(f.predicates, unsupportedPreds))
      Incompleteness.set

    val preprocessor = new OstrichInternalPreprocessor(this, theoryFlags)
    preprocessor.preprocess(f, order)
  }

  override def iPreprocess(f : IFormula, signature : Signature)
                          : (IFormula, Signature) = {
    val visitor1 = new OstrichPreprocessor (this)
    val visitor2 = new OstrichRegexEncoder (this)
    // Added by Riccardo
    val visitor3 = new OstrichStringEncoder(this)

    (visitor3(visitor2(visitor1(f))), signature)
  }

  override val reducerPlugin = new OstrichReducerFactory(this)

  TheoryRegistry register this
  StringTheory register this

}<|MERGE_RESOLUTION|>--- conflicted
+++ resolved
@@ -295,14 +295,9 @@
     Set(str_in_re, str_in_re_id, str_prefixof, str_suffixof, str_<=) ++
     (for (f <- Set(str_empty, str_cons, str_at,
                    str_++, str_replace, str_replaceall,
-<<<<<<< HEAD
-                   str_replacere, str_replaceallre, str_replaceallcg,
-                   str_replacecg, str_to_re,
-=======
                    str_replacere, str_replaceallre,
                    str_replacere_longest, str_replaceallre_longest,
                    str_replaceallcg, str_replacecg, str_to_re,
->>>>>>> 442db71f
                    str_extract,
                    str_to_int, int_to_str,
                    re_none, re_eps, re_all, re_allchar, re_charrange,
