--- conflicted
+++ resolved
@@ -103,9 +103,8 @@
 
   //////////////////////////////////////////////////////////////////////////////
 
-<<<<<<< HEAD
   import Sort.Integer
-=======
+
   val str_empty =
     new MonoSortedIFunction("str_empty", List(), SSo, true, false)
   val str_cons =
@@ -118,7 +117,6 @@
   StringSort setTheory this
 
   //////////////////////////////////////////////////////////////////////////////
->>>>>>> 648161b3
 
   val str_reverse =
     MonoSortedIFunction("str.reverse", List(SSo), SSo, true, false)
@@ -216,14 +214,9 @@
   //////////////////////////////////////////////////////////////////////////////
 
   val functions =
-<<<<<<< HEAD
-    predefFunctions ++ (extraStringFunctions map (_._2)) ++
-    extraRegexFunctions ++ (extraIndexedFunctions map (_._1))
-=======
     predefFunctions ++ List(str_empty, str_cons, str_head, str_tail) ++
     (extraStringFunctions map (_._2)) ++
-    List(re_from_ecma2020, re_case_insensitive)
->>>>>>> 648161b3
+    extraRegexFunctions ++ (extraIndexedFunctions map (_._1))
 
   val (funPredicates, _, _, functionPredicateMap) =
     Theory.genAxioms(theoryFunctions = functions,
