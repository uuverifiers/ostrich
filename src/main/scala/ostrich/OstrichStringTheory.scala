--- conflicted
+++ resolved
@@ -213,14 +213,10 @@
                    str_extract,
                    str_to_int, int_to_str,
                    re_none, re_eps, re_all, re_allchar, re_charrange,
-<<<<<<< HEAD
-                   re_++, re_union, re_inter, re_*, re_*?, re_+, re_+?, re_opt,
+                   re_++, re_union, re_inter, re_diff, re_*, re_*?, re_+, re_+?,
+                   re_opt,
                    re_comp, re_loop, re_from_str, re_capture, re_reference,
                    re_begin_anchor, re_end_anchor, re_from_ecma2020))
-=======
-                   re_++, re_union, re_inter, re_diff, re_*, re_+, re_opt,
-                   re_comp, re_loop, re_from_str, re_from_ecma2020))
->>>>>>> de6d4f5e
      yield functionPredicateMap(f)) ++
     (for (f <- List(str_len); if flags.useLength != OFlags.LengthOptions.Off)
      yield functionPredicateMap(f)) ++
