/**
 * This file is part of Ostrich, an SMT solver for strings.
 * Copyright (c) 2020-2021 Philipp Ruemmer. All rights reserved.
 * 
 * Redistribution and use in source and binary forms, with or without
 * modification, are permitted provided that the following conditions are met:
 * 
 * * Redistributions of source code must retain the above copyright notice, this
 *   list of conditions and the following disclaimer.
 * 
 * * Redistributions in binary form must reproduce the above copyright notice,
 *   this list of conditions and the following disclaimer in the documentation
 *   and/or other materials provided with the distribution.
 * 
 * * Neither the name of the authors nor the names of their
 *   contributors may be used to endorse or promote products derived from
 *   this software without specific prior written permission.
 * 
 * THIS SOFTWARE IS PROVIDED BY THE COPYRIGHT HOLDERS AND CONTRIBUTORS
 * "AS IS" AND ANY EXPRESS OR IMPLIED WARRANTIES, INCLUDING, BUT NOT
 * LIMITED TO, THE IMPLIED WARRANTIES OF MERCHANTABILITY AND FITNESS
 * FOR A PARTICULAR PURPOSE ARE DISCLAIMED. IN NO EVENT SHALL THE
 * COPYRIGHT HOLDER OR CONTRIBUTORS BE LIABLE FOR ANY DIRECT,
 * INDIRECT, INCIDENTAL, SPECIAL, EXEMPLARY, OR CONSEQUENTIAL DAMAGES
 * (INCLUDING, BUT NOT LIMITED TO, PROCUREMENT OF SUBSTITUTE GOODS OR
 * SERVICES; LOSS OF USE, DATA, OR PROFITS; OR BUSINESS INTERRUPTION)
 * HOWEVER CAUSED AND ON ANY THEORY OF LIABILITY, WHETHER IN CONTRACT,
 * STRICT LIABILITY, OR TORT (INCLUDING NEGLIGENCE OR OTHERWISE)
 * ARISING IN ANY WAY OUT OF THE USE OF THIS SOFTWARE, EVEN IF ADVISED
 * OF THE POSSIBILITY OF SUCH DAMAGE.
 */

package ostrich

import ap.parser._
import ap.basetypes.IdealInt

import ecma2020regex._
import ecma2020regex.Absyn._
import ecma2020regex.Absyn.{Quantifier => ECMAQuantifier}

import scala.collection.JavaConversions.{asScalaBuffer, asScalaIterator}

object ECMARegexParser {

  val OctalEscape = """[0-7]{1,3}""".r

}

class ECMARegexParser(theory : OstrichStringTheory) {

  import theory._
  import IExpression._
  import ECMARegexParser._

  val printer = new PrettyPrinterNonStatic

  def string2Term(inputString : String,
                  convertCaptureGroups : Boolean = false) : ITerm = {
    val pat = parseRegex(inputString)
    val visitor = new TranslationVisitor(convertCaptureGroups)
    visitor(pat)
  }

  def parseRegex(inputString : String) : Pattern = {
    val input =
      new java.io.BufferedReader (new java.io.StringReader(inputString))
    val res = parseRegex(input)
    input.close
    res
  }

  def parseRegex(input : java.io.Reader) : Pattern = {
    val l = new Yylex(input)
    val p = new parser(l) {
      override def report_error(message : String, info : Object) : Unit = {
        Console.err.println(message)
      }
    }

    p.pPatternC.asInstanceOf[Pattern]
  }

  //////////////////////////////////////////////////////////////////////////////

  // Currently the visitor argument just determines whether an expression
  // is outermost or not.
  type VisitorArg = Boolean

  val BeginAnchor     = new IFunction("BeginAnchor",  0, false, false)
  val EndAnchor       = new IFunction("EndAnchor",  0, false, false)
  val LookAhead       = new IFunction("LookAhead",  1, false, false)
  val LookBehind      = new IFunction("LookBehind", 1, false, false)
  val WordBoundary    = new IFunction("WordBoundary", 0, false, false)
  val NonWordBoundary = new IFunction("NonWordBoundary", 0, false, false)

  /**
   * Visitor to translate a regex AST to a term.
   */
  class TranslationVisitor(convertCaptureGroups : Boolean)
        extends FoldVisitor[ITerm, VisitorArg] {
    import IExpression._
    import theory._

<<<<<<< HEAD
    private var captGroupNum = 1

    def apply(pat : Pattern) = this.visit(pat, true)
=======
    def apply(pat : Pattern) = dropAssertions(this.visit(pat, true))
>>>>>>> 57f2ea6d

    def leaf(arg : VisitorArg) : ITerm = EPS
    def combine(x : ITerm, y : ITerm, arg : VisitorArg) : ITerm = reCat(x, y)

    override def visit(p : ecma2020regex.Absyn.Pattern, arg : VisitorArg) =
      reUnionStar(p.listalternativec_ map (_.accept(this, arg)) : _*)

    override def visit(p : ecma2020regex.Absyn.Alternative,
                       outermost : VisitorArg) = {
      val terms = expandGroups(p.listtermc_) map (_.accept(this, false))

      if (outermost) {
        // handle leading look-aheads and trailing look-behinds

        var midTerms = terms filterNot (_ == EPS)

        val lookAheads = midTerms takeWhile {
          case IFunApp(BeginAnchor | EndAnchor | 
                         LookAhead | WordBoundary | NonWordBoundary, _)
              => true
          case _
              => false
        }

        midTerms = midTerms drop lookAheads.size

        val newEnd = midTerms lastIndexWhere {
          case IFunApp(BeginAnchor | EndAnchor |
                         LookBehind | WordBoundary | NonWordBoundary, _)
              => false
          case _
              => true
        }

        val lookBehinds = midTerms takeRight (midTerms.size - newEnd - 1)
        midTerms = midTerms dropRight (midTerms.size - newEnd - 1)

        reInterStar(List(reCatStar(midTerms : _*)) ++
                      (for (s <- lookAheads) yield s match {
                         case IFunApp(BeginAnchor, _) =>
                           ALL
                         case IFunApp(EndAnchor, _) =>
                           EPS
                         case IFunApp(LookAhead, Seq(t)) =>
                           t
                         case IFunApp(WordBoundary, _) =>
                           re_++(word, ALL)
                         case IFunApp(NonWordBoundary, _) =>
                           re_comp(re_++(word, ALL))
                       }) ++
                      (for (s <- lookBehinds) yield s match {
                         case IFunApp(BeginAnchor, _) =>
                           EPS
                         case IFunApp(EndAnchor, _) =>
                           ALL
                         case IFunApp(LookBehind, Seq(t)) =>
                           t
                         case IFunApp(WordBoundary, _) =>
                           re_++(ALL, word)
                         case IFunApp(NonWordBoundary, _) =>
                           re_comp(re_++(ALL, word))
                       }) : _*)

      } else {
        reCatStar(terms : _*)
      }
    }

    private def expandGroups(ts : Seq[ecma2020regex.Absyn.TermC])
                                         : Seq[ecma2020regex.Absyn.TermC] = {
      if (convertCaptureGroups)
        return ts

      var changed = false
      val newTS =
        for (t <- ts;
             s <- (t match {
               case t : AtomTerm => t.atomc_ match {
                 case g : ecma2020regex.Absyn.GroupAtom
                     if g.listalternativec_.size == 1 => {
                       changed = true
                       altToTerms(g.listalternativec_)
                     }
                 case g : ecma2020regex.Absyn.NonCaptGroup
                     if g.listalternativec_.size == 1 => {
                       changed = true
                       altToTerms(g.listalternativec_)
                     }
                 case _ =>
                   List(t)
               }
               case t =>
                 List(t)
             }))
        yield s

      if (changed) expandGroups(newTS) else ts
    }

    private def altToTerms(a : Seq[ecma2020regex.Absyn.AlternativeC])
                         : Seq[ecma2020regex.Absyn.TermC] = {
      assert(a.size == 1)
      val alt = a.head.asInstanceOf[ecma2020regex.Absyn.Alternative]
      alt.listtermc_.toList
    }

    private def dropAssertions(t : ITerm,
                               negative : Boolean = false) : ITerm = t match {
      case IFunApp(BeginAnchor, _) => {
        Console.err.println("Warning: ignoring anchor ^")
        if (negative) NONE else EPS
      }
      case IFunApp(EndAnchor, _) => {
        Console.err.println("Warning: ignoring anchor $")
        if (negative) NONE else EPS
      }
      case IFunApp(LookAhead, _) => {
        Console.err.println("Warning: ignoring look-ahead")
        if (negative) NONE else EPS
      }
      case IFunApp(LookBehind, _) => {
        Console.err.println("Warning: ignoring look-behind")
        if (negative) NONE else EPS
      }
      case IFunApp(WordBoundary, _) => {
        Console.err.println("Warning: ignoring anchor \\b")
        if (negative) NONE else EPS
      }
      case IFunApp(NonWordBoundary, _) => {
        Console.err.println("Warning: ignoring anchor \\B")
        if (negative) NONE else EPS
      }
      case IFunApp(`re_comp`, Seq(arg)) =>
        re_comp(dropAssertions(arg, !negative))
      case IFunApp(f, args) =>
        f((for (arg <- args) yield dropAssertions(arg, negative)) : _*)
      case t =>
        t
    }

    private def translateLookAhead(t : ITerm) : ITerm = {
      val ts = catToList(t) filterNot (_ == EPS)
      ts.lastOption match {
        case Some(IFunApp(EndAnchor, _)) => reCatStar(ts.init : _*)
        case _                           => reCatStar(ts ++ List(ALL) : _*)
      }
    }

    private def translateLookBehind(t : ITerm) : ITerm = {
      val ts = catToList(t) filterNot (_ == EPS)
      ts.headOption match {
        case Some(IFunApp(BeginAnchor, _)) => reCatStar(ts.tail : _*)
        case _                             => reCatStar(List(ALL) ++ ts : _*)
      }
    }

    private def catToList(t : ITerm) : Seq[ITerm] = t match {
      case IFunApp(`re_++`, Seq(a, b)) => catToList(a) ++ catToList(b)
      case t                         => List(t)
    }

    override def visit(p : ecma2020regex.Absyn.GroupAtom, arg : VisitorArg) = {
      // capture group
      val body = reUnionStar(p.listalternativec_ map (_.accept(this, arg)) : _*)
      val num = captGroupNum
      captGroupNum = captGroupNum + 1
      re_capture(num, body)
    }
    override def visit(p : ecma2020regex.Absyn.NonCaptGroup, arg : VisitorArg) =
      // non-capture group
      reUnionStar(p.listalternativec_ map (_.accept(this, arg)) : _*)

    override def visit(p : ecma2020regex.Absyn.PosLookahead, arg : VisitorArg) =
      LookAhead(
        translateLookAhead(
          reUnionStar(p.listalternativec_ map (_.accept(this, arg)) : _*)))

    override def visit(p : ecma2020regex.Absyn.NegLookahead, arg : VisitorArg) =
      LookAhead(
        re_comp(translateLookAhead(reUnionStar(
          p.listalternativec_ map (_.accept(this, arg)) : _*))))

    override def visit(p : ecma2020regex.Absyn.PosLookbehind,
                       arg : VisitorArg) =
      LookBehind(
        translateLookBehind(reUnionStar(
                              p.listalternativec_ map (_.accept(this, arg)) : _*)))

    override def visit(p : ecma2020regex.Absyn.NegLookbehind,
                       arg : VisitorArg) =
      LookBehind(
        re_comp(translateLookBehind(reUnionStar(
                  p.listalternativec_ map (_.accept(this, arg)) : _*))))

    override def visit(p : ecma2020regex.Absyn.DotAtom, arg : VisitorArg) =
      charComplement(lineTerminator) // . is anything apart from a line term.

    override def visit(p : ecma2020regex.Absyn.CharacterClassEscaped,
                       arg : VisitorArg) =
      decimal

    override def visit(p : ecma2020regex.Absyn.CharacterClassEscapeD,
                       arg : VisitorArg) =
      charComplement(decimal)

    override def visit(p : ecma2020regex.Absyn.CharacterClassEscapes,
                       arg : VisitorArg) =
      whitespace

    override def visit(p : ecma2020regex.Absyn.CharacterClassEscapeS,
                       arg : VisitorArg) =
      charComplement(whitespace)

    override def visit(p : ecma2020regex.Absyn.CharacterClassEscapew,
                       arg : VisitorArg) =
      word

    override def visit(p : ecma2020regex.Absyn.CharacterClassEscapeW,
                       arg : VisitorArg) =
      charComplement(word)

    override def visit(p : ecma2020regex.Absyn.AtomQuanTerm,
                       arg : VisitorArg) = {
      val t = p.atomc_.accept(this, arg)
      val (prefix, greedy) = p.quantifierc_ match {
        case q : ECMAQuantifier      => (q.quantifierprefixc_, true)
        case q : QuantifierNonGreedy => (q.quantifierprefixc_, false)
      }
      prefix match {
        case _ : StarQuantifier  =>
          if (greedy) re_*(t) else re_*?(t)
        case _ : PlusQuantifier  =>
          if (greedy) re_+(t) else re_+?(t)
        case _ : OptQuantifier   =>
          if (greedy) re_opt(t) else re_opt_?(t)
        case q : Loop1Quantifier => {
          val n = parseDecimalDigits(q.listdecimaldigit_)
          re_loop(n, n, t)
        }
        case q : Loop2Quantifier => {
          val n = parseDecimalDigits(q.listdecimaldigit_)
          reCat(re_loop(n, n, t), if (greedy) re_*(t) else re_*?(t))
        }
        case q : Loop3Quantifier => {
          val n1 = parseDecimalDigits(q.listdecimaldigit_1)
          val n2 = parseDecimalDigits(q.listdecimaldigit_2)
          if (greedy) re_loop(n1, n2, t) else re_loop_?(n1, n2, t)
        }
      }
    }

    override def visit(p : ecma2020regex.Absyn.BegAnchor, arg : VisitorArg) =
<<<<<<< HEAD
      re_begin_anchor()

    override def visit(p : ecma2020regex.Absyn.EndAnchor, arg : VisitorArg) =
      re_end_anchor()
=======
      BeginAnchor()

    override def visit(p : ecma2020regex.Absyn.EndAnchor,
                       arg : VisitorArg) =
      EndAnchor()
>>>>>>> 57f2ea6d

    override def visit(p : ecma2020regex.Absyn.WordAnchor,
                       arg : VisitorArg) =
      WordBoundary()

    override def visit(p : ecma2020regex.Absyn.NonWordAnchor,
                       arg : VisitorArg) =
      NonWordBoundary()

    override def visit(p : ecma2020regex.Absyn.NegClass,
                       arg : VisitorArg) =
      charComplement(p.classrangesc_.accept(this, arg))

    override def visit(p : ecma2020regex.Absyn.EmptyRange,
                       arg : VisitorArg) =
      NONE

    override def visit(p : ecma2020regex.Absyn.ClassCont,
                       arg : VisitorArg) = {
      val left = p.classatomc_.accept(this, arg)
      val rest = p.neclassrangesnodashc_.accept(this, arg)
      reUnion(left, rest)
    }

    override def visit(p : ecma2020regex.Absyn.ClassCharRange,
                       arg : VisitorArg) = {
      val r = regexRange(p.classatomc_1.accept(this, arg),
                         p.classatomc_2.accept(this, arg))
      val rest = p.classrangesc_.accept(this, arg)
      reUnion(r, rest)
    }

    override def visit(p : ecma2020regex.Absyn.ClassContNN,
                       arg : VisitorArg) = {
      val left = p.classatomnonegc_.accept(this, arg)
      val rest = p.neclassrangesnodashc_.accept(this, arg)
      reUnion(left, rest)
    }

    override def visit(p : ecma2020regex.Absyn.ClassCharRangeNN,
                       arg : VisitorArg) = {
      val r = regexRange(p.classatomnonegc_.accept(this, arg),
                         p.classatomc_.accept(this, arg))
      val rest = p.classrangesc_.accept(this, arg)
      reUnion(r, rest)
    }

    override def visit(p : ecma2020regex.Absyn.ClassContND,
                       arg : VisitorArg) = {
      val left = p.classatomnodashc_.accept(this, arg)
      val rest = p.neclassrangesnodashc_.accept(this, arg)
      reUnion(left, rest)
    }

    override def visit(p : ecma2020regex.Absyn.ClassCharRangeND,
                       arg : VisitorArg) = {
      val r = regexRange(p.classatomnodashc_.accept(this, arg),
                         p.classatomc_.accept(this, arg))
      val rest = p.classrangesc_.accept(this, arg)
      reUnion(r, rest)
    }

    override def visit(p : ecma2020regex.Absyn.SyntaxCharacter1,
                       arg : VisitorArg) =
      toSingleCharRegex(printer print p)
    override def visit(p : ecma2020regex.Absyn.SyntaxCharacter2,
                       arg : VisitorArg) =
      toSingleCharRegex(printer print p)
    override def visit(p : ecma2020regex.Absyn.SyntaxCharacter3,
                       arg : VisitorArg) =
      toSingleCharRegex(printer print p)
    override def visit(p : ecma2020regex.Absyn.SyntaxCharacter4,
                       arg : VisitorArg) =
      toSingleCharRegex(printer print p)

    override def visit(p : ecma2020regex.Absyn.NormalCharPat,
                       arg : VisitorArg) =
      toSingleCharRegex(p.normalchar_)
    override def visit(p : ecma2020regex.Absyn.DecimalDigitPat,
                       arg : VisitorArg) =
      toSingleCharRegex(printer print p)
    override def visit(p : ecma2020regex.Absyn.DashPat,
                       arg : VisitorArg) =
      toSingleCharRegex(printer print p)

    override def visit(p : ecma2020regex.Absyn.DashAtom,
                       arg : VisitorArg) =
      toSingleCharRegex(printer print p)
    override def visit(p : ecma2020regex.Absyn.NegAtom,
                       arg : VisitorArg) =
      toSingleCharRegex(printer print p)
    override def visit(p : ecma2020regex.Absyn.NegAtomND,
                       arg : VisitorArg) =
      toSingleCharRegex(printer print p)
    override def visit(p : ecma2020regex.Absyn.DashAtomNN,
                       arg : VisitorArg) =
      toSingleCharRegex(printer print p)
    
    override def visit(p : ecma2020regex.Absyn.ClassAtomNoDashNeg1,
                       arg : VisitorArg)=
      toSingleCharRegex(p.normalchar_)
    override def visit(p : ecma2020regex.Absyn.ClassAtomNoDashNeg2,
                       arg : VisitorArg)=
      toSingleCharRegex(printer print p)
    override def visit(p : ecma2020regex.Absyn.ClassAtomNoDashNeg3,
                       arg : VisitorArg)=
      toSingleCharRegex(printer print p)

    // Different escape sequences

    override def visit(p : ecma2020regex.Absyn.DecAtomEscape,
                       arg : VisitorArg) = {
      val firstDigit =
        printer print p.decimaldigit_
      val tailDigits =
        p.maybedecimaldigits_ match {
          case _ : NoDecimalDigits => ""
          case ds : SomeDecimalDigits =>
            (for (d <- ds.listdecimaldigit_)
             yield (printer print d)).mkString("")
        }
      val allDigits =
        firstDigit + tailDigits

      allDigits match {
        case OctalEscape() =>
          charSet(Integer.parseInt(allDigits, 8))
        case _ => {
          val captureGroupNum = IdealInt(allDigits)
          re_reference(captureGroupNum)
        }
      }
    }

    override def visit(p : ecma2020regex.Absyn.BClassEscape,
                       arg : VisitorArg) =
      charSet(0x0008)
    override def visit(p : ecma2020regex.Absyn.DashClassEscape,
                       arg : VisitorArg) =
      charSet(0x002D)

    override def visit(p : ecma2020regex.Absyn.LetterCharEscape,
                       arg : VisitorArg) = {
      val letter = printer print p.controlletter_
      assert(letter.size == 1)
      charSet(letter(0).toInt % 32)
    }

    override def visit(p : ecma2020regex.Absyn.ControlEscapeT,
                       arg : VisitorArg) =
      charSet(0x0009)
    override def visit(p : ecma2020regex.Absyn.ControlEscapeN,
                       arg : VisitorArg) =
      charSet(0x000A)
    override def visit(p : ecma2020regex.Absyn.ControlEscapeV,
                       arg : VisitorArg) =
      charSet(0x000B)
    override def visit(p : ecma2020regex.Absyn.ControlEscapeF,
                       arg : VisitorArg) =
      charSet(0x000C)
    override def visit(p : ecma2020regex.Absyn.ControlEscapeR,
                       arg : VisitorArg) =
      charSet(0x000D)

    override def visit(p : ecma2020regex.Absyn.HexEscapeSequence,
                       arg : VisitorArg) =
      charSet(Integer.parseInt((printer print p.hexdigit_1) +
                                 (printer print p.hexdigit_2), 16))

    override def visit(p : ecma2020regex.Absyn.Hex4UniEscapeSequence,
                       arg : VisitorArg) =
      charSet(Integer.parseInt((printer print p.hexdigit_1) +
                                 (printer print p.hexdigit_2) +
                                 (printer print p.hexdigit_3) +
                                 (printer print p.hexdigit_4), 16))

    override def visit(p : ecma2020regex.Absyn.CodepointUniEscapeSequence,
                       arg : VisitorArg) = {
      val str = printer print p
      charSet(Integer.parseInt(str.substring(2, str.size - 1), 16))
    }

    override def visit(p : ecma2020regex.Absyn.IdentityEscape,
                       arg : VisitorArg) =
      toSingleCharRegex(printer print p)

    override def visit(p : ecma2020regex.Absyn.OctClassEscape1,
                       arg : VisitorArg) =
      charSet(Integer.parseInt(printer print p.octaldigit_, 8))

    override def visit(p : ecma2020regex.Absyn.OctClassEscape2,
                       arg : VisitorArg) =
      charSet(Integer.parseInt((printer print p.octaldigit_1) +
                               (printer print p.octaldigit_2), 8))

    override def visit(p : ecma2020regex.Absyn.OctClassEscape3,
                       arg : VisitorArg) =
      charSet(Integer.parseInt((printer print p.octaldigit_1) +
                               (printer print p.octaldigit_2) +
                               (printer print p.octaldigit_3), 8))
  }

  //////////////////////////////////////////////////////////////////////////////

  private val EPS : ITerm       = re_eps()
  private val NONE : ITerm      = re_none()
  private val ALL : ITerm       = re_all()
  private val ALL_CHAR : ITerm  = re_allchar()

  private def reCat(x : ITerm, y : ITerm) = (x, y) match {
    case (`EPS`, y    ) => y
    case (x,     `EPS`) => x
    case (x,     y    ) => re_++(x, y)
  }

  private def reCatStar(xs : ITerm*) = (EPS /: xs) (reCat _)

  private def reUnion(x : ITerm, y : ITerm) = (x, y) match {
    case (`NONE`, y    ) => y
    case (x,     `NONE`) => x
    case (x,     y     ) => re_union(x, y)
  }

  private def reUnionStar(xs : ITerm*) = (NONE /: xs) (reUnion _)

  private def reInter(x : ITerm, y : ITerm) = (x, y) match {
    case (`ALL`, y    ) => y
    case (x,     `ALL`) => x
    case (x,     y    ) => re_inter(x, y)
  }

  private def reInterStar(xs : ITerm*) = (ALL /: xs) (reInter _)

  private lazy val decimal =
    re_charrange(48, 57)

  private lazy val whitespace =
    charSet(9,          // TAB,   \t
            10,         // LF,    \n
            11,         // VT,    \v
            12,         // FF,    \f
            13,         // CR,    \r
            32,         // SPACE
            160,        // NBSP,  \xA0
            0xFEFF,     // ZWNBSP
            0x2028,     // LS, line separator
            0x2029)     // PS, paragraph separator

  private lazy val lineTerminator =
    charSet(10,         // LF,    \n
            13,         // CR,    \r
            0x2028,     // LS, line separator
            0x2029)     // PS, paragraph separator

  // TODO: canonicalise?
  private lazy val word =
    reUnionStar(re_charrange(65, 90),   // A-Z
                re_charrange(97, 122),  // a-z
                decimal,                // 0-9
                re_charrange(95, 95))   // _

  private def toSingleCharRegex(str : String) : ITerm =
    if (str.size == 1) {
      val n = str(0).toInt
      re_charrange(n, n)
    } else {
      throw new Exception("Expected string of length 1, not " + str)
    }

  private def toSingleCharRegex(p : ecma2020regex.Absyn.NormalChar) : ITerm =
    p match {
      case p : ecma2020regex.Absyn.SpecialLetterNormalChar =>
        toSingleCharRegex(p.specialnormalchar_)
      case p =>
        toSingleCharRegex(printer print p)
    }

  private def charComplement(t : ITerm) =
    re_diff(ALL_CHAR, t)

  private def regexRange(left : ITerm,
                         right : ITerm) : ITerm = (left, right) match {
    case (IFunApp(`re_charrange`, Seq(Const(lower), _)),
          IFunApp(`re_charrange`, Seq(_, Const(upper)))) =>
      re_charrange(lower, upper)
    case _ =>
      throw new Exception("Illformed character range in a regular expression")
  }

  private def parseDecimalDigits(digits : Seq[DecimalDigit]) : IdealInt =
    IdealInt((for (d <- digits) yield (printer print d)).mkString(""))

  private def charSet(chars : Int*) : ITerm =
    (for (c <- chars) yield re_charrange(c, c)).reduceLeft(reUnion _)

}<|MERGE_RESOLUTION|>--- conflicted
+++ resolved
@@ -87,8 +87,6 @@
   // is outermost or not.
   type VisitorArg = Boolean
 
-  val BeginAnchor     = new IFunction("BeginAnchor",  0, false, false)
-  val EndAnchor       = new IFunction("EndAnchor",  0, false, false)
   val LookAhead       = new IFunction("LookAhead",  1, false, false)
   val LookBehind      = new IFunction("LookBehind", 1, false, false)
   val WordBoundary    = new IFunction("WordBoundary", 0, false, false)
@@ -102,13 +100,9 @@
     import IExpression._
     import theory._
 
-<<<<<<< HEAD
     private var captGroupNum = 1
 
-    def apply(pat : Pattern) = this.visit(pat, true)
-=======
     def apply(pat : Pattern) = dropAssertions(this.visit(pat, true))
->>>>>>> 57f2ea6d
 
     def leaf(arg : VisitorArg) : ITerm = EPS
     def combine(x : ITerm, y : ITerm, arg : VisitorArg) : ITerm = reCat(x, y)
@@ -126,7 +120,7 @@
         var midTerms = terms filterNot (_ == EPS)
 
         val lookAheads = midTerms takeWhile {
-          case IFunApp(BeginAnchor | EndAnchor | 
+          case IFunApp(`re_begin_anchor` | `re_end_anchor` | 
                          LookAhead | WordBoundary | NonWordBoundary, _)
               => true
           case _
@@ -136,7 +130,7 @@
         midTerms = midTerms drop lookAheads.size
 
         val newEnd = midTerms lastIndexWhere {
-          case IFunApp(BeginAnchor | EndAnchor |
+          case IFunApp(`re_begin_anchor` | `re_end_anchor` |
                          LookBehind | WordBoundary | NonWordBoundary, _)
               => false
           case _
@@ -148,9 +142,9 @@
 
         reInterStar(List(reCatStar(midTerms : _*)) ++
                       (for (s <- lookAheads) yield s match {
-                         case IFunApp(BeginAnchor, _) =>
+                         case IFunApp(`re_begin_anchor`, _) =>
                            ALL
-                         case IFunApp(EndAnchor, _) =>
+                         case IFunApp(`re_end_anchor`, _) =>
                            EPS
                          case IFunApp(LookAhead, Seq(t)) =>
                            t
@@ -160,9 +154,9 @@
                            re_comp(re_++(word, ALL))
                        }) ++
                       (for (s <- lookBehinds) yield s match {
-                         case IFunApp(BeginAnchor, _) =>
+                         case IFunApp(`re_begin_anchor`, _) =>
                            EPS
-                         case IFunApp(EndAnchor, _) =>
+                         case IFunApp(`re_end_anchor`, _) =>
                            ALL
                          case IFunApp(LookBehind, Seq(t)) =>
                            t
@@ -217,11 +211,11 @@
 
     private def dropAssertions(t : ITerm,
                                negative : Boolean = false) : ITerm = t match {
-      case IFunApp(BeginAnchor, _) => {
+      case IFunApp(`re_begin_anchor`, _) => {
         Console.err.println("Warning: ignoring anchor ^")
         if (negative) NONE else EPS
       }
-      case IFunApp(EndAnchor, _) => {
+      case IFunApp(`re_end_anchor`, _) => {
         Console.err.println("Warning: ignoring anchor $")
         if (negative) NONE else EPS
       }
@@ -252,16 +246,20 @@
     private def translateLookAhead(t : ITerm) : ITerm = {
       val ts = catToList(t) filterNot (_ == EPS)
       ts.lastOption match {
-        case Some(IFunApp(EndAnchor, _)) => reCatStar(ts.init : _*)
-        case _                           => reCatStar(ts ++ List(ALL) : _*)
+        case Some(IFunApp(`re_end_anchor`, _)) =>
+          reCatStar(ts.init : _*)
+        case _ =>
+          reCatStar(ts ++ List(ALL) : _*)
       }
     }
 
     private def translateLookBehind(t : ITerm) : ITerm = {
       val ts = catToList(t) filterNot (_ == EPS)
       ts.headOption match {
-        case Some(IFunApp(BeginAnchor, _)) => reCatStar(ts.tail : _*)
-        case _                             => reCatStar(List(ALL) ++ ts : _*)
+        case Some(IFunApp(`re_begin_anchor`, _)) =>
+          reCatStar(ts.tail : _*)
+        case _ =>
+          reCatStar(List(ALL) ++ ts : _*)
       }
     }
 
@@ -361,18 +359,10 @@
     }
 
     override def visit(p : ecma2020regex.Absyn.BegAnchor, arg : VisitorArg) =
-<<<<<<< HEAD
       re_begin_anchor()
 
     override def visit(p : ecma2020regex.Absyn.EndAnchor, arg : VisitorArg) =
       re_end_anchor()
-=======
-      BeginAnchor()
-
-    override def visit(p : ecma2020regex.Absyn.EndAnchor,
-                       arg : VisitorArg) =
-      EndAnchor()
->>>>>>> 57f2ea6d
 
     override def visit(p : ecma2020regex.Absyn.WordAnchor,
                        arg : VisitorArg) =
