/**
 * This file is part of Ostrich, an SMT solver for strings.
 * Copyright (c) 2020-2022 Philipp Ruemmer. All rights reserved.
 * 
 * Redistribution and use in source and binary forms, with or without
 * modification, are permitted provided that the following conditions are met:
 * 
 * * Redistributions of source code must retain the above copyright notice, this
 *   list of conditions and the following disclaimer.
 * 
 * * Redistributions in binary form must reproduce the above copyright notice,
 *   this list of conditions and the following disclaimer in the documentation
 *   and/or other materials provided with the distribution.
 * 
 * * Neither the name of the authors nor the names of their
 *   contributors may be used to endorse or promote products derived from
 *   this software without specific prior written permission.
 * 
 * THIS SOFTWARE IS PROVIDED BY THE COPYRIGHT HOLDERS AND CONTRIBUTORS
 * "AS IS" AND ANY EXPRESS OR IMPLIED WARRANTIES, INCLUDING, BUT NOT
 * LIMITED TO, THE IMPLIED WARRANTIES OF MERCHANTABILITY AND FITNESS
 * FOR A PARTICULAR PURPOSE ARE DISCLAIMED. IN NO EVENT SHALL THE
 * COPYRIGHT HOLDER OR CONTRIBUTORS BE LIABLE FOR ANY DIRECT,
 * INDIRECT, INCIDENTAL, SPECIAL, EXEMPLARY, OR CONSEQUENTIAL DAMAGES
 * (INCLUDING, BUT NOT LIMITED TO, PROCUREMENT OF SUBSTITUTE GOODS OR
 * SERVICES; LOSS OF USE, DATA, OR PROFITS; OR BUSINESS INTERRUPTION)
 * HOWEVER CAUSED AND ON ANY THEORY OF LIABILITY, WHETHER IN CONTRACT,
 * STRICT LIABILITY, OR TORT (INCLUDING NEGLIGENCE OR OTHERWISE)
 * ARISING IN ANY WAY OUT OF THE USE OF THIS SOFTWARE, EVEN IF ADVISED
 * OF THE POSSIBILITY OF SUCH DAMAGE.
 */

package ostrich

import ap.parser._
import ap.basetypes.IdealInt

import ecma2020regex._
import ecma2020regex.Absyn._
import ecma2020regex.Absyn.{Quantifier => ECMAQuantifier}

import scala.collection.JavaConverters.asScala

object ECMARegexParser {

  val OctalEscape = """[0-7]{1,3}""".r

<<<<<<< HEAD
  val UnsupportedFlag = """[^ius]""".r
=======
  implicit def impToScalaList[A](l : java.util.List[A]) : Seq[A] =
    asScala(l).toSeq

  implicit def impToScalaIterator[A](l : java.util.Iterator[A]) : Iterator[A] =
    asScala(l)
>>>>>>> 7fbc0d7a

}

class ECMARegexParser(theory : OstrichStringTheory,
                      flags : String = "",
                      convertCaptureGroups : Boolean = false) {

  import theory._
  import IExpression._
  import ECMARegexParser._

  for (flag <- UnsupportedFlag.findAllMatchIn(flags))
    Console.err.println("Warning: ignoring unsupported regex flag " +
                          flag.matched)

  val printer = new PrettyPrinterNonStatic

  def string2Term(inputString : String) : ITerm = {
    val pat = parseRegex(inputString)
    val res = TranslationVisitor(pat)
    if (flags contains "i")
      theory.re_case_insensitive(res)
    else
      res
  }

  def parseRegex(inputString : String) : Pattern = {
    val input =
      new java.io.BufferedReader (new java.io.StringReader(inputString))
    val res = parseRegex(input)
    input.close
    res
  }

  def parseRegex(input : java.io.Reader) : Pattern = {
    val l = new Yylex(input)
    val p = new parser(l) {
      override def report_error(message : String, info : Object) : Unit = {
        Console.err.println(message)
      }
    }

    p.pPatternC.asInstanceOf[Pattern]
  }


  //////////////////////////////////////////////////////////////////////////////

  // Currently the visitor argument just determines whether an expression
  // is outermost or not.
  type VisitorArg = Boolean

  val LookAhead       = new IFunction("LookAhead",  1, false, false)
  val LookBehind      = new IFunction("LookBehind", 1, false, false)
  val WordBoundary    = new IFunction("WordBoundary", 0, false, false)
  val NonWordBoundary = new IFunction("NonWordBoundary", 0, false, false)

  /**
   * Visitor to translate a regex AST to a term.
   */
  object TranslationVisitor extends FoldVisitor[ITerm, VisitorArg] {
    import IExpression._
    import theory._

    private var captGroupNum = 1

    def apply(pat : Pattern) = dropAssertions(this.visit(pat, true))

    def leaf(arg : VisitorArg) : ITerm = EPS
    def combine(x : ITerm, y : ITerm, arg : VisitorArg) : ITerm = reCat(x, y)

    override def visit(p : ecma2020regex.Absyn.Pattern, arg : VisitorArg) =
      reUnionStar(p.listalternativec_ map (_.accept(this, arg)) : _*)

    override def visit(p : ecma2020regex.Absyn.Alternative,
                       outermost : VisitorArg) = {
      val terms = expandGroups(p.listtermc_) map (_.accept(this, false))

      if (outermost) {
        // handle leading look-aheads and trailing look-behinds

        var midTerms = terms filterNot (_ == EPS)

        val lookAheads = midTerms takeWhile {
          case IFunApp(`re_begin_anchor` | `re_end_anchor` | 
                         LookAhead | WordBoundary | NonWordBoundary, _)
              => true
          case _
              => false
        }

        midTerms = midTerms drop lookAheads.size

        val newEnd = midTerms lastIndexWhere {
          case IFunApp(`re_begin_anchor` | `re_end_anchor` |
                         LookBehind | WordBoundary | NonWordBoundary, _)
              => false
          case _
              => true
        }

        val lookBehinds = midTerms takeRight (midTerms.size - newEnd - 1)
        midTerms = midTerms dropRight (midTerms.size - newEnd - 1)

        reInterStar(List(reCatStar(midTerms : _*)) ++
                      (for (s <- lookAheads) yield s match {
                         case IFunApp(`re_begin_anchor`, _) =>
                           ALL
                         case IFunApp(`re_end_anchor`, _) =>
                           EPS
                         case IFunApp(LookAhead, Seq(t)) =>
                           t
                         case IFunApp(WordBoundary, _) =>
                           re_++(word, ALL)
                         case IFunApp(NonWordBoundary, _) =>
                           re_comp(re_++(word, ALL))
                       }) ++
                      (for (s <- lookBehinds) yield s match {
                         case IFunApp(`re_begin_anchor`, _) =>
                           EPS
                         case IFunApp(`re_end_anchor`, _) =>
                           ALL
                         case IFunApp(LookBehind, Seq(t)) =>
                           t
                         case IFunApp(WordBoundary, _) =>
                           re_++(ALL, word)
                         case IFunApp(NonWordBoundary, _) =>
                           re_comp(re_++(ALL, word))
                       }) : _*)

      } else {
        reCatStar(terms : _*)
      }
    }

    private def expandGroups(ts : Seq[ecma2020regex.Absyn.TermC])
                                         : Seq[ecma2020regex.Absyn.TermC] = {
      if (convertCaptureGroups)
        return ts

      var changed = false
      val newTS =
        for (t <- ts;
             s <- (t match {
               case t : AtomTerm => t.atomc_ match {
                 case g : ecma2020regex.Absyn.GroupAtom
                     if g.listalternativec_.size == 1 => {
                       changed = true
                       altToTerms(g.listalternativec_)
                     }
                 case g : ecma2020regex.Absyn.NonCaptGroup
                     if g.listalternativec_.size == 1 => {
                       changed = true
                       altToTerms(g.listalternativec_)
                     }
                 case _ =>
                   List(t)
               }
               case t =>
                 List(t)
             }))
        yield s

      if (changed) expandGroups(newTS) else ts
    }

    private def altToTerms(a : Seq[ecma2020regex.Absyn.AlternativeC])
                         : Seq[ecma2020regex.Absyn.TermC] = {
      assert(a.size == 1)
      val alt = a.head.asInstanceOf[ecma2020regex.Absyn.Alternative]
      alt.listtermc_.toList
    }

    private def dropAssertions(t : ITerm,
                               negative : Boolean = false) : ITerm = t match {
/*
      case IFunApp(`re_begin_anchor`, _) => {
        Console.err.println("Warning: ignoring anchor ^")
        if (negative) NONE else EPS
      }
      case IFunApp(`re_end_anchor`, _) => {
        Console.err.println("Warning: ignoring anchor $")
        if (negative) NONE else EPS
      }
 */
      case IFunApp(LookAhead, _) => {
        Console.err.println("Warning: ignoring look-ahead")
        if (negative) NONE else EPS
      }
      case IFunApp(LookBehind, _) => {
        Console.err.println("Warning: ignoring look-behind")
        if (negative) NONE else EPS
      }
      case IFunApp(WordBoundary, _) => {
        Console.err.println("Warning: ignoring anchor \\b")
        if (negative) NONE else EPS
      }
      case IFunApp(NonWordBoundary, _) => {
        Console.err.println("Warning: ignoring anchor \\B")
        if (negative) NONE else EPS
      }
      case IFunApp(`re_comp`, Seq(arg)) =>
        re_comp(dropAssertions(arg, !negative))
      case IFunApp(f, args) =>
        f((for (arg <- args) yield dropAssertions(arg, negative)) : _*)
      case t =>
        t
    }

    private def translateLookAhead(t : ITerm) : ITerm = {
      val ts = catToList(t) filterNot (_ == EPS)
      ts.lastOption match {
        case Some(IFunApp(`re_end_anchor`, _)) =>
          reCatStar(ts.init : _*)
        case _ =>
          reCatStar(ts ++ List(ALL) : _*)
      }
    }

    private def translateLookBehind(t : ITerm) : ITerm = {
      val ts = catToList(t) filterNot (_ == EPS)
      ts.headOption match {
        case Some(IFunApp(`re_begin_anchor`, _)) =>
          reCatStar(ts.tail : _*)
        case _ =>
          reCatStar(List(ALL) ++ ts : _*)
      }
    }

    private def catToList(t : ITerm) : Seq[ITerm] = t match {
      case IFunApp(`re_++`, Seq(a, b)) => catToList(a) ++ catToList(b)
      case t                         => List(t)
    }

    override def visit(p : ecma2020regex.Absyn.GroupAtom, arg : VisitorArg) = {
      // capture group
      val body = reUnionStar(p.listalternativec_ map (_.accept(this, arg)) : _*)
      val num = captGroupNum
      captGroupNum = captGroupNum + 1
      re_capture(num, body)
    }
    override def visit(p : ecma2020regex.Absyn.NonCaptGroup, arg : VisitorArg) =
      // non-capture group
      reUnionStar(p.listalternativec_ map (_.accept(this, arg)) : _*)

    override def visit(p : ecma2020regex.Absyn.PosLookahead, arg : VisitorArg) =
      LookAhead(
        translateLookAhead(
          reUnionStar(p.listalternativec_ map (_.accept(this, arg)) : _*)))

    override def visit(p : ecma2020regex.Absyn.NegLookahead, arg : VisitorArg) =
      LookAhead(
        re_comp(translateLookAhead(reUnionStar(
          p.listalternativec_ map (_.accept(this, arg)) : _*))))

    override def visit(p : ecma2020regex.Absyn.PosLookbehind,
                       arg : VisitorArg) =
      LookBehind(
        translateLookBehind(reUnionStar(
                              p.listalternativec_ map (_.accept(this, arg)) : _*)))

    override def visit(p : ecma2020regex.Absyn.NegLookbehind,
                       arg : VisitorArg) =
      LookBehind(
        re_comp(translateLookBehind(reUnionStar(
                  p.listalternativec_ map (_.accept(this, arg)) : _*))))

    override def visit(p : ecma2020regex.Absyn.DotAtom, arg : VisitorArg) =
      if (flags contains "s")
        ALL_CHAR
      else
        charComplement(lineTerminator) // . is anything apart from a line term.

    override def visit(p : ecma2020regex.Absyn.CharacterClassEscaped,
                       arg : VisitorArg) =
      decimal

    override def visit(p : ecma2020regex.Absyn.CharacterClassEscapeD,
                       arg : VisitorArg) =
      charComplement(decimal)

    override def visit(p : ecma2020regex.Absyn.CharacterClassEscapes,
                       arg : VisitorArg) =
      whitespace

    override def visit(p : ecma2020regex.Absyn.CharacterClassEscapeS,
                       arg : VisitorArg) =
      charComplement(whitespace)

    override def visit(p : ecma2020regex.Absyn.CharacterClassEscapew,
                       arg : VisitorArg) =
      word

    override def visit(p : ecma2020regex.Absyn.CharacterClassEscapeW,
                       arg : VisitorArg) =
      charComplement(word)

    // override def visit(p : ecma2020regex.Absyn.CharacterClassEscapep,
    //                    arg : VisitorArg) = {
    //   val str = printer print p.unicodepropertyvalueexpressionc_
    //   if (flags contains "u")
    //     translateUnicodeProperty(str)
    //   else
    //     // If the Unicode flag is not set, the escape sequence should
    //     // be interpreted literally
    //     // TODO: this will not correctly model interaction with quantifiers
    //     str_to_re(theory.string2Term("p{" + str + "}"))
    // }

    // override def visit(p : ecma2020regex.Absyn.CharacterClassEscapeP,
    //                    arg : VisitorArg) = {
    //   val str = printer print p.unicodepropertyvalueexpressionc_
    //   if (flags contains "u")
    //     re_comp(translateUnicodeProperty(str))
    //   else
    //     // If the Unicode flag is not set, the escape sequence should
    //     // be interpreted literally.
    //     // TODO: this will not correctly model interaction with quantifiers
    //     str_to_re(theory.string2Term("P{" + str + "}"))
    // }

    override def visit(p : ecma2020regex.Absyn.AtomQuanTerm,
                       arg : VisitorArg) = {
      val t = p.atomc_.accept(this, arg)
      val (prefix, greedy) = p.quantifierc_ match {
        case q : ECMAQuantifier      => (q.quantifierprefixc_, true)
        case q : QuantifierNonGreedy => (q.quantifierprefixc_, false)
      }
      prefix match {
        case _ : StarQuantifier  =>
          if (greedy) re_*(t) else re_*?(t)
        case _ : PlusQuantifier  =>
          if (greedy) re_+(t) else re_+?(t)
        case _ : OptQuantifier   =>
          if (greedy) re_opt(t) else re_opt_?(t)
        case q : Loop1Quantifier => {
          val n = parseDecimalDigits(q.listdecimaldigit_)
          re_loop(n, n, t)
        }
        case q : Loop2Quantifier => {
          val n = parseDecimalDigits(q.listdecimaldigit_)
          reCat(re_loop(n, n, t), if (greedy) re_*(t) else re_*?(t))
        }
        case q : Loop3Quantifier => {
          val n1 = parseDecimalDigits(q.listdecimaldigit_1)
          val n2 = parseDecimalDigits(q.listdecimaldigit_2)
          if (greedy) re_loop(n1, n2, t) else re_loop_?(n1, n2, t)
        }
      }
    }

    override def visit(p : ecma2020regex.Absyn.BegAnchor, arg : VisitorArg) =
      re_begin_anchor()

    override def visit(p : ecma2020regex.Absyn.EndAnchor, arg : VisitorArg) =
      re_end_anchor()

    override def visit(p : ecma2020regex.Absyn.WordAnchor,
                       arg : VisitorArg) =
      WordBoundary()

    override def visit(p : ecma2020regex.Absyn.NonWordAnchor,
                       arg : VisitorArg) =
      NonWordBoundary()

    override def visit(p : ecma2020regex.Absyn.NegClass,
                       arg : VisitorArg) =
      charComplement(p.classrangesc_.accept(this, arg))

    override def visit(p : ecma2020regex.Absyn.EmptyRange,
                       arg : VisitorArg) =
      NONE

    override def visit(p : ecma2020regex.Absyn.ClassCont,
                       arg : VisitorArg) = {
      val left = p.classatomc_.accept(this, arg)
      val rest = p.neclassrangesnodashc_.accept(this, arg)
      reUnion(left, rest)
    }

    override def visit(p : ecma2020regex.Absyn.ClassCharRange,
                       arg : VisitorArg) = {
      val r = regexRange(p.classatomc_1.accept(this, arg),
                         p.classatomc_2.accept(this, arg))
      val rest = p.classrangesc_.accept(this, arg)
      reUnion(r, rest)
    }

    override def visit(p : ecma2020regex.Absyn.ClassContNN,
                       arg : VisitorArg) = {
      val left = p.classatomnonegc_.accept(this, arg)
      val rest = p.neclassrangesnodashc_.accept(this, arg)
      reUnion(left, rest)
    }

    override def visit(p : ecma2020regex.Absyn.ClassCharRangeNN,
                       arg : VisitorArg) = {
      val r = regexRange(p.classatomnonegc_.accept(this, arg),
                         p.classatomc_.accept(this, arg))
      val rest = p.classrangesc_.accept(this, arg)
      reUnion(r, rest)
    }

    override def visit(p : ecma2020regex.Absyn.ClassContND,
                       arg : VisitorArg) = {
      val left = p.classatomnodashc_.accept(this, arg)
      val rest = p.neclassrangesnodashc_.accept(this, arg)
      reUnion(left, rest)
    }

    override def visit(p : ecma2020regex.Absyn.ClassCharRangeND,
                       arg : VisitorArg) = {
      val r = regexRange(p.classatomnodashc_.accept(this, arg),
                         p.classatomc_.accept(this, arg))
      val rest = p.classrangesc_.accept(this, arg)
      reUnion(r, rest)
    }

    override def visit(p : ecma2020regex.Absyn.SyntaxCharacter1,
                       arg : VisitorArg) =
      toSingleCharRegex(printer print p)
    override def visit(p : ecma2020regex.Absyn.SyntaxCharacter2,
                       arg : VisitorArg) =
      toSingleCharRegex(printer print p)
    override def visit(p : ecma2020regex.Absyn.SyntaxCharacter3,
                       arg : VisitorArg) =
      toSingleCharRegex(printer print p)
    override def visit(p : ecma2020regex.Absyn.SyntaxCharacter4,
                       arg : VisitorArg) =
      toSingleCharRegex(printer print p)

    override def visit(p : ecma2020regex.Absyn.NormalCharPat,
                       arg : VisitorArg) =
      toSingleCharRegex(p.normalchar_)
    override def visit(p : ecma2020regex.Absyn.DecimalDigitPat,
                       arg : VisitorArg) =
      toSingleCharRegex(printer print p)
    override def visit(p : ecma2020regex.Absyn.DashPat,
                       arg : VisitorArg) =
      toSingleCharRegex(printer print p)

    override def visit(p : ecma2020regex.Absyn.DashAtom,
                       arg : VisitorArg) =
      toSingleCharRegex(printer print p)
    override def visit(p : ecma2020regex.Absyn.NegAtom,
                       arg : VisitorArg) =
      toSingleCharRegex(printer print p)
    override def visit(p : ecma2020regex.Absyn.NegAtomND,
                       arg : VisitorArg) =
      toSingleCharRegex(printer print p)
    override def visit(p : ecma2020regex.Absyn.DashAtomNN,
                       arg : VisitorArg) =
      toSingleCharRegex(printer print p)
    
    override def visit(p : ecma2020regex.Absyn.ClassAtomNoDashNeg1,
                       arg : VisitorArg)=
      toSingleCharRegex(p.normalchar_)
    override def visit(p : ecma2020regex.Absyn.ClassAtomNoDashNeg2,
                       arg : VisitorArg)=
      toSingleCharRegex(printer print p)
    override def visit(p : ecma2020regex.Absyn.ClassAtomNoDashNeg3,
                       arg : VisitorArg)=
      toSingleCharRegex(printer print p)

    // Different escape sequences

    override def visit(p : ecma2020regex.Absyn.DecAtomEscape,
                       arg : VisitorArg) = {
      val firstDigit =
        printer print p.decimaldigit_
      val tailDigits =
        p.maybedecimaldigits_ match {
          case _ : NoDecimalDigits => ""
          case ds : SomeDecimalDigits =>
            (for (d <- ds.listdecimaldigit_)
             yield (printer print d)).mkString("")
        }
      val allDigits =
        firstDigit + tailDigits

      allDigits match {
        case OctalEscape() =>
          charSet(Integer.parseInt(allDigits, 8))
        case _ => {
          val captureGroupNum = IdealInt(allDigits)
          re_reference(captureGroupNum)
        }
      }
    }

    override def visit(p : ecma2020regex.Absyn.BClassEscape,
                       arg : VisitorArg) =
      charSet(0x0008)
    override def visit(p : ecma2020regex.Absyn.DashClassEscape,
                       arg : VisitorArg) =
      charSet(0x002D)

    override def visit(p : ecma2020regex.Absyn.LetterCharEscape,
                       arg : VisitorArg) = {
      val letter = printer print p.controlletter_
      assert(letter.size == 1)
      charSet(letter(0).toInt % 32)
    }

    override def visit(p : ecma2020regex.Absyn.ControlEscapeT,
                       arg : VisitorArg) =
      charSet(0x0009)
    override def visit(p : ecma2020regex.Absyn.ControlEscapeN,
                       arg : VisitorArg) =
      charSet(0x000A)
    override def visit(p : ecma2020regex.Absyn.ControlEscapeV,
                       arg : VisitorArg) =
      charSet(0x000B)
    override def visit(p : ecma2020regex.Absyn.ControlEscapeF,
                       arg : VisitorArg) =
      charSet(0x000C)
    override def visit(p : ecma2020regex.Absyn.ControlEscapeR,
                       arg : VisitorArg) =
      charSet(0x000D)

    override def visit(p : ecma2020regex.Absyn.HexEscapeSequence,
                       arg : VisitorArg) =
      charSet(Integer.parseInt((printer print p.hexdigit_1) +
                                 (printer print p.hexdigit_2), 16))

    override def visit(p : ecma2020regex.Absyn.Hex4UniEscapeSequence,
                       arg : VisitorArg) =
      charSet(Integer.parseInt((printer print p.hexdigit_1) +
                                 (printer print p.hexdigit_2) +
                                 (printer print p.hexdigit_3) +
                                 (printer print p.hexdigit_4), 16))

    override def visit(p : ecma2020regex.Absyn.CodepointUniEscapeSequence,
                       arg : VisitorArg) = {
      val str = printer print p
      if (flags contains "u") {
        charSet(Integer.parseInt(str.substring(2, str.size - 1), 16))
      } else {
        // If the Unicode flag is not set, the escape sequence should
        // be interpreted literally
        // TODO: this will not correctly model interaction with quantifiers
        str_to_re(theory.string2Term(str))
      }
    }

    override def visit(p : ecma2020regex.Absyn.IdentityEscape,
                       arg : VisitorArg) =
      toSingleCharRegex(printer print p)

    override def visit(p : ecma2020regex.Absyn.OctClassEscape1,
                       arg : VisitorArg) =
      charSet(Integer.parseInt(printer print p.octaldigit_, 8))

    override def visit(p : ecma2020regex.Absyn.OctClassEscape2,
                       arg : VisitorArg) =
      charSet(Integer.parseInt((printer print p.octaldigit_1) +
                               (printer print p.octaldigit_2), 8))

    override def visit(p : ecma2020regex.Absyn.OctClassEscape3,
                       arg : VisitorArg) =
      charSet(Integer.parseInt((printer print p.octaldigit_1) +
                               (printer print p.octaldigit_2) +
                               (printer print p.octaldigit_3), 8))
  }

  //////////////////////////////////////////////////////////////////////////////

  private val EPS : ITerm       = re_eps()
  private val NONE : ITerm      = re_none()
  private val ALL : ITerm       = re_all()
  private val ALL_CHAR : ITerm  = re_allchar()

  private def reCat(x : ITerm, y : ITerm) = (x, y) match {
    case (`EPS`, y    ) => y
    case (x,     `EPS`) => x
    case (x,     y    ) => re_++(x, y)
  }

  private def reCatStar(xs : ITerm*) = (EPS /: xs) (reCat _)

  private def reUnion(x : ITerm, y : ITerm) = (x, y) match {
    case (`NONE`, y    ) => y
    case (x,     `NONE`) => x
    case (x,     y     ) => re_union(x, y)
  }

  private def reUnionStar(xs : ITerm*) = (NONE /: xs) (reUnion _)

  private def reInter(x : ITerm, y : ITerm) = (x, y) match {
    case (`ALL`, y    ) => y
    case (x,     `ALL`) => x
    case (x,     y    ) => re_inter(x, y)
  }

  private def reInterStar(xs : ITerm*) = (ALL /: xs) (reInter _)

  private lazy val decimal =
    re_charrange(48, 57)

  private lazy val whitespace =
    charSet(9,          // TAB,   \t
            10,         // LF,    \n
            11,         // VT,    \v
            12,         // FF,    \f
            13,         // CR,    \r
            32,         // SPACE
            160,        // NBSP,  \xA0
            0xFEFF,     // ZWNBSP
            0x2028,     // LS, line separator
            0x2029)     // PS, paragraph separator

  private lazy val lineTerminator =
    charSet(10,         // LF,    \n
            13,         // CR,    \r
            0x2028,     // LS, line separator
            0x2029)     // PS, paragraph separator

  // TODO: canonicalise?
  private lazy val word =
    reUnionStar(re_charrange(65, 90),   // A-Z
                re_charrange(97, 122),  // a-z
                decimal,                // 0-9
                re_charrange(95, 95))   // _

  private def toSingleCharRegex(str : String) : ITerm =
    if (str.size == 1) {
      val n = str(0).toInt
      re_charrange(n, n)
    } else {
      throw new Exception("Expected string of length 1, not " + str)
    }

  private def toSingleCharRegex(p : ecma2020regex.Absyn.NormalChar) : ITerm =
    p match {
      case p : ecma2020regex.Absyn.SpecialLetterNormalChar =>
        toSingleCharRegex(p.specialnormalchar_)
      case p =>
        toSingleCharRegex(printer print p)
    }

  private def charComplement(t : ITerm) =
    re_diff(ALL_CHAR, t)

  private def regexRange(left : ITerm,
                         right : ITerm) : ITerm = (left, right) match {
    case (IFunApp(`re_charrange`, Seq(Const(lower), _)),
          IFunApp(`re_charrange`, Seq(_, Const(upper)))) =>
      re_charrange(lower, upper)
    case _ =>
      throw new Exception("Illformed character range in a regular expression")
  }

  private def parseDecimalDigits(digits : Seq[DecimalDigit]) : IdealInt =
    IdealInt((for (d <- digits) yield (printer print d)).mkString(""))

  private def charSet(chars : Int*) : ITerm =
    (for (c <- chars) yield re_charrange(c, c)).reduceLeft(reUnion _)

  /**
   * Currently we just match the general category properties.
   */
  private def translateUnicodeProperty(prop : String) : ITerm = {
    val norm = UnicodeData.normalizeGeneralProperty(prop)
    (UnicodeData.generalProperties get norm) match {
      case Some(intervals) =>
        reUnionStar((for ((l, u) <- intervals;
                          if u <= OstrichStringTheory.alphabetSize)
                     yield re_charrange(l, u)) : _*)
      case None =>
        throw new Exception("Could not decode Unicode property " + prop)
    }
  }

}<|MERGE_RESOLUTION|>--- conflicted
+++ resolved
@@ -45,15 +45,11 @@
 
   val OctalEscape = """[0-7]{1,3}""".r
 
-<<<<<<< HEAD
-  val UnsupportedFlag = """[^ius]""".r
-=======
   implicit def impToScalaList[A](l : java.util.List[A]) : Seq[A] =
     asScala(l).toSeq
 
   implicit def impToScalaIterator[A](l : java.util.Iterator[A]) : Iterator[A] =
     asScala(l)
->>>>>>> 7fbc0d7a
 
 }
 
