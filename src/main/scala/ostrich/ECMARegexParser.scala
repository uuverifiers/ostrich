/**
 * This file is part of Ostrich, an SMT solver for strings.
 * Copyright (c) 2020-2021 Philipp Ruemmer. All rights reserved.
 * 
 * Redistribution and use in source and binary forms, with or without
 * modification, are permitted provided that the following conditions are met:
 * 
 * * Redistributions of source code must retain the above copyright notice, this
 *   list of conditions and the following disclaimer.
 * 
 * * Redistributions in binary form must reproduce the above copyright notice,
 *   this list of conditions and the following disclaimer in the documentation
 *   and/or other materials provided with the distribution.
 * 
 * * Neither the name of the authors nor the names of their
 *   contributors may be used to endorse or promote products derived from
 *   this software without specific prior written permission.
 * 
 * THIS SOFTWARE IS PROVIDED BY THE COPYRIGHT HOLDERS AND CONTRIBUTORS
 * "AS IS" AND ANY EXPRESS OR IMPLIED WARRANTIES, INCLUDING, BUT NOT
 * LIMITED TO, THE IMPLIED WARRANTIES OF MERCHANTABILITY AND FITNESS
 * FOR A PARTICULAR PURPOSE ARE DISCLAIMED. IN NO EVENT SHALL THE
 * COPYRIGHT HOLDER OR CONTRIBUTORS BE LIABLE FOR ANY DIRECT,
 * INDIRECT, INCIDENTAL, SPECIAL, EXEMPLARY, OR CONSEQUENTIAL DAMAGES
 * (INCLUDING, BUT NOT LIMITED TO, PROCUREMENT OF SUBSTITUTE GOODS OR
 * SERVICES; LOSS OF USE, DATA, OR PROFITS; OR BUSINESS INTERRUPTION)
 * HOWEVER CAUSED AND ON ANY THEORY OF LIABILITY, WHETHER IN CONTRACT,
 * STRICT LIABILITY, OR TORT (INCLUDING NEGLIGENCE OR OTHERWISE)
 * ARISING IN ANY WAY OUT OF THE USE OF THIS SOFTWARE, EVEN IF ADVISED
 * OF THE POSSIBILITY OF SUCH DAMAGE.
 */

package ostrich

import ap.parser._
import ap.basetypes.IdealInt

import ecma2020regex._
import ecma2020regex.Absyn._
import ecma2020regex.Absyn.{Quantifier => ECMAQuantifier}

import scala.collection.JavaConversions.{asScalaBuffer, asScalaIterator}

object ECMARegexParser {

  val OctalEscape = """[0-7]{1,3}""".r

}

class ECMARegexParser(theory : OstrichStringTheory) {

  import theory._
  import IExpression._
  import ECMARegexParser._

  val printer = new PrettyPrinterNonStatic

  def string2Term(inputString : String,
                  convertCaptureGroups : Boolean = false) : ITerm = {
    val pat = parseRegex(inputString)
    val visitor = new TranslationVisitor(convertCaptureGroups)
    visitor(pat)
  }

  def parseRegex(inputString : String) : Pattern = {
    val input =
      new java.io.BufferedReader (new java.io.StringReader(inputString))
    val res = parseRegex(input)
    input.close
    res
  }

  def parseRegex(input : java.io.Reader) : Pattern = {
    val l = new Yylex(input)
    val p = new parser(l) {
      override def report_error(message : String, info : Object) : Unit = {
        Console.err.println(message)
      }
    }

    p.pPatternC.asInstanceOf[Pattern]
  }

  //////////////////////////////////////////////////////////////////////////////

  // Currently the visitor argument just determines whether an expression
  // is outermost or not.
  type VisitorArg = Boolean

  val LookAhead       = new IFunction("LookAhead",  1, false, false)
  val LookBehind      = new IFunction("LookBehind", 1, false, false)
  val WordBoundary    = new IFunction("WordBoundary", 0, false, false)
  val NonWordBoundary = new IFunction("NonWordBoundary", 0, false, false)

  /**
   * Visitor to translate a regex AST to a term.
   */
  class TranslationVisitor(convertCaptureGroups : Boolean)
        extends FoldVisitor[ITerm, VisitorArg] {
    import IExpression._
    import theory._

    private var captGroupNum = 1

    def apply(pat : Pattern) = this.visit(pat, true)

    def leaf(arg : VisitorArg) : ITerm = EPS
    def combine(x : ITerm, y : ITerm, arg : VisitorArg) : ITerm = reCat(x, y)

    override def visit(p : ecma2020regex.Absyn.Pattern, arg : VisitorArg) =
      reUnionStar(p.listalternativec_ map (_.accept(this, arg)) : _*)

    override def visit(p : ecma2020regex.Absyn.Alternative,
                       outermost : VisitorArg) = {
      val terms = expandGroups(p.listtermc_) map (_.accept(this, false))

      if (outermost) {
        // handle leading look-aheads and trailing look-behinds

        var midTerms = terms filterNot (_ == EPS)

        val lookAheads = midTerms takeWhile {
          case IFunApp(LookAhead | WordBoundary | NonWordBoundary, _) => true
          case _ => false
        }

        midTerms = midTerms drop lookAheads.size

        val newEnd = midTerms lastIndexWhere {
          case IFunApp(LookBehind | WordBoundary | NonWordBoundary, _) => false
          case _ => true
        }

        val lookBehinds = midTerms takeRight (midTerms.size - newEnd - 1)
        midTerms = midTerms dropRight (midTerms.size - newEnd - 1)

        reInterStar(List(reCatStar(dropAssertions(midTerms) : _*)) ++
                      (for (s <- lookAheads) yield s match {
                         case IFunApp(LookAhead, Seq(t)) =>
                           t
                         case IFunApp(WordBoundary, _) =>
                           re_++(word, ALL)
                         case IFunApp(NonWordBoundary, _) =>
                           re_comp(re_++(word, ALL))
                       }) ++
                      (for (s <- lookBehinds) yield s match {
                         case IFunApp(LookBehind, Seq(t)) =>
                           t
                         case IFunApp(WordBoundary, _) =>
                           re_++(ALL, word)
                         case IFunApp(NonWordBoundary, _) =>
                           re_comp(re_++(ALL, word))
                       }) : _*)

      } else {
        reCatStar(dropAssertions(terms) : _*)
      }
    }

    private def expandGroups(ts : Seq[ecma2020regex.Absyn.TermC])
                                         : Seq[ecma2020regex.Absyn.TermC] = {
      if (convertCaptureGroups)
        return ts

      var changed = false
      val newTS =
        for (t <- ts;
             s <- (t match {
               case t : AtomTerm => t.atomc_ match {
                 case g : ecma2020regex.Absyn.GroupAtom
                     if g.listalternativec_.size == 1 => {
                       changed = true
                       altToTerms(g.listalternativec_)
                     }
                 case g : ecma2020regex.Absyn.NonCaptGroup
                     if g.listalternativec_.size == 1 => {
                       changed = true
                       altToTerms(g.listalternativec_)
                     }
                 case _ =>
                   List(t)
               }
               case t =>
                 List(t)
             }))
        yield s

      if (changed) expandGroups(newTS) else ts
    }

    private def altToTerms(a : Seq[ecma2020regex.Absyn.AlternativeC])
                         : Seq[ecma2020regex.Absyn.TermC] = {
      assert(a.size == 1)
      val alt = a.head.asInstanceOf[ecma2020regex.Absyn.Alternative]
      alt.listtermc_.toList
    }

    private def dropAssertions(ts : Seq[ITerm]) : Seq[ITerm] =
      ts filter {
        case IFunApp(LookAhead, _) => {
          Console.err.println("Warning: ignoring look-ahead")
          false
        }
        case IFunApp(LookBehind, _) => {
          Console.err.println("Warning: ignoring look-behind")
          false
        }
        case IFunApp(WordBoundary, _) => {
          Console.err.println("Warning: ignoring anchor \\b")
          false
        }
        case IFunApp(NonWordBoundary, _) => {
          Console.err.println("Warning: ignoring anchor \\B")
          false
        }
        case _ =>
          true
      }

    override def visit(p : ecma2020regex.Absyn.GroupAtom, arg : VisitorArg) = {
      // capture group
      val body = reUnionStar(p.listalternativec_ map (_.accept(this, arg)) : _*)
      val num = captGroupNum
      captGroupNum = captGroupNum + 1
      re_capture(num, body)
    }
    override def visit(p : ecma2020regex.Absyn.NonCaptGroup, arg : VisitorArg) =
      // non-capture group
      reUnionStar(p.listalternativec_ map (_.accept(this, arg)) : _*)

    override def visit(p : ecma2020regex.Absyn.PosLookahead, arg : VisitorArg) =
      LookAhead(
        reCat(reUnionStar(p.listalternativec_ map (_.accept(this, arg)) : _*),
              ALL))
    override def visit(p : ecma2020regex.Absyn.NegLookahead, arg : VisitorArg) =
      LookAhead(
        re_comp(reCat(reUnionStar(
          p.listalternativec_ map (_.accept(this, arg)) : _*), ALL)))

    override def visit(p : ecma2020regex.Absyn.PosLookbehind,
                       arg : VisitorArg) =
      LookBehind(
        reCat(ALL, reUnionStar(
                p.listalternativec_ map (_.accept(this, arg)) : _*)))

    override def visit(p : ecma2020regex.Absyn.NegLookbehind,
                       arg : VisitorArg) =
      LookBehind(
        re_comp(reCat(ALL, reUnionStar(
                  p.listalternativec_ map (_.accept(this, arg)) : _*))))

    override def visit(p : ecma2020regex.Absyn.DotAtom, arg : VisitorArg) =
      charComplement(lineTerminator) // . is anything apart from a line term.

    override def visit(p : ecma2020regex.Absyn.CharacterClassEscaped,
                       arg : VisitorArg) =
      decimal

    override def visit(p : ecma2020regex.Absyn.CharacterClassEscapeD,
                       arg : VisitorArg) =
      charComplement(decimal)

    override def visit(p : ecma2020regex.Absyn.CharacterClassEscapes,
                       arg : VisitorArg) =
      whitespace

    override def visit(p : ecma2020regex.Absyn.CharacterClassEscapeS,
                       arg : VisitorArg) =
      charComplement(whitespace)

    override def visit(p : ecma2020regex.Absyn.CharacterClassEscapew,
                       arg : VisitorArg) =
      word

    override def visit(p : ecma2020regex.Absyn.CharacterClassEscapeW,
                       arg : VisitorArg) =
      charComplement(word)

    override def visit(p : ecma2020regex.Absyn.AtomQuanTerm,
                       arg : VisitorArg) = {
      val t = p.atomc_.accept(this, arg)
      val (prefix, greedy) = p.quantifierc_ match {
        case q : ECMAQuantifier      => (q.quantifierprefixc_, true)
        case q : QuantifierNonGreedy => (q.quantifierprefixc_, false)
      }
      prefix match {
        case _ : StarQuantifier  =>
          if (greedy) re_*(t) else re_*?(t)
        case _ : PlusQuantifier  =>
          if (greedy) re_+(t) else re_+?(t)
        case _ : OptQuantifier   => re_opt(t)
        case q : Loop1Quantifier => {
          val n = parseDecimalDigits(q.listdecimaldigit_)
          re_loop(n, n, t)
        }
        case q : Loop2Quantifier => {
          val n = parseDecimalDigits(q.listdecimaldigit_)
          reCat(re_loop(n, n, t), re_*(t))
        }
        case q : Loop3Quantifier => {
          val n1 = parseDecimalDigits(q.listdecimaldigit_1)
          val n2 = parseDecimalDigits(q.listdecimaldigit_2)
          re_loop(n1, n2, t)
        }
      }
    }

    override def visit(p : ecma2020regex.Absyn.BegAnchor, arg : VisitorArg) =
      re_begin_anchor()

<<<<<<< HEAD
    override def visit(p : ecma2020regex.Absyn.EndAnchor, arg : VisitorArg) =
      re_end_anchor()
=======
    override def visit(p : ecma2020regex.Absyn.EndAnchor,
                       arg : VisitorArg) = {
      Console.err.println("Warning: ignoring anchor $")
      EPS
    }
>>>>>>> 989c7e6e

    override def visit(p : ecma2020regex.Absyn.WordAnchor,
                       arg : VisitorArg) =
      WordBoundary()

    override def visit(p : ecma2020regex.Absyn.NonWordAnchor,
                       arg : VisitorArg) =
      NonWordBoundary()

    override def visit(p : ecma2020regex.Absyn.NegClass,
                       arg : VisitorArg) =
      charComplement(p.classrangesc_.accept(this, arg))

    override def visit(p : ecma2020regex.Absyn.EmptyRange,
                       arg : VisitorArg) =
      NONE

    override def visit(p : ecma2020regex.Absyn.ClassCont,
                       arg : VisitorArg) = {
      val left = p.classatomc_.accept(this, arg)
      val rest = p.neclassrangesnodashc_.accept(this, arg)
      reUnion(left, rest)
    }

    override def visit(p : ecma2020regex.Absyn.ClassCharRange,
                       arg : VisitorArg) = {
      val r = regexRange(p.classatomc_1.accept(this, arg),
                         p.classatomc_2.accept(this, arg))
      val rest = p.classrangesc_.accept(this, arg)
      reUnion(r, rest)
    }

    override def visit(p : ecma2020regex.Absyn.ClassContNN,
                       arg : VisitorArg) = {
      val left = p.classatomnonegc_.accept(this, arg)
      val rest = p.neclassrangesnodashc_.accept(this, arg)
      reUnion(left, rest)
    }

    override def visit(p : ecma2020regex.Absyn.ClassCharRangeNN,
                       arg : VisitorArg) = {
      val r = regexRange(p.classatomnonegc_.accept(this, arg),
                         p.classatomc_.accept(this, arg))
      val rest = p.classrangesc_.accept(this, arg)
      reUnion(r, rest)
    }

    override def visit(p : ecma2020regex.Absyn.ClassContND,
                       arg : VisitorArg) = {
      val left = p.classatomnodashc_.accept(this, arg)
      val rest = p.neclassrangesnodashc_.accept(this, arg)
      reUnion(left, rest)
    }

    override def visit(p : ecma2020regex.Absyn.ClassCharRangeND,
                       arg : VisitorArg) = {
      val r = regexRange(p.classatomnodashc_.accept(this, arg),
                         p.classatomc_.accept(this, arg))
      val rest = p.classrangesc_.accept(this, arg)
      reUnion(r, rest)
    }

    override def visit(p : ecma2020regex.Absyn.SyntaxCharacter1,
                       arg : VisitorArg) =
      toSingleCharRegex(printer print p)
    override def visit(p : ecma2020regex.Absyn.SyntaxCharacter2,
                       arg : VisitorArg) =
      toSingleCharRegex(printer print p)
    override def visit(p : ecma2020regex.Absyn.SyntaxCharacter3,
                       arg : VisitorArg) =
      toSingleCharRegex(printer print p)
    override def visit(p : ecma2020regex.Absyn.SyntaxCharacter4,
                       arg : VisitorArg) =
      toSingleCharRegex(printer print p)

    override def visit(p : ecma2020regex.Absyn.NormalCharPat,
                       arg : VisitorArg) =
      toSingleCharRegex(p.normalchar_)
    override def visit(p : ecma2020regex.Absyn.DecimalDigitPat,
                       arg : VisitorArg) =
      toSingleCharRegex(printer print p)
    override def visit(p : ecma2020regex.Absyn.DashPat,
                       arg : VisitorArg) =
      toSingleCharRegex(printer print p)

    override def visit(p : ecma2020regex.Absyn.DashAtom,
                       arg : VisitorArg) =
      toSingleCharRegex(printer print p)
    override def visit(p : ecma2020regex.Absyn.NegAtom,
                       arg : VisitorArg) =
      toSingleCharRegex(printer print p)
    override def visit(p : ecma2020regex.Absyn.NegAtomND,
                       arg : VisitorArg) =
      toSingleCharRegex(printer print p)
    override def visit(p : ecma2020regex.Absyn.DashAtomNN,
                       arg : VisitorArg) =
      toSingleCharRegex(printer print p)
    
    override def visit(p : ecma2020regex.Absyn.ClassAtomNoDashNeg1,
                       arg : VisitorArg)=
      toSingleCharRegex(p.normalchar_)
    override def visit(p : ecma2020regex.Absyn.ClassAtomNoDashNeg2,
                       arg : VisitorArg)=
      toSingleCharRegex(printer print p)
    override def visit(p : ecma2020regex.Absyn.ClassAtomNoDashNeg3,
                       arg : VisitorArg)=
      toSingleCharRegex(printer print p)

    // Different escape sequences

    override def visit(p : ecma2020regex.Absyn.DecAtomEscape,
                       arg : VisitorArg) = {
      val firstDigit =
        printer print p.decimaldigit_
      val tailDigits =
        p.maybedecimaldigits_ match {
          case _ : NoDecimalDigits => ""
          case ds : SomeDecimalDigits =>
            (for (d <- ds.listdecimaldigit_)
             yield (printer print d)).mkString("")
        }
<<<<<<< HEAD
      val groupNum = IdealInt(firstDigit + tailDigits)
      re_reference(groupNum)
=======
      val allDigits =
        firstDigit + tailDigits

      allDigits match {
        case OctalEscape() =>
          charSet(Integer.parseInt(allDigits, 8))
        case _ => {
          val captureGroupNum = IdealInt(allDigits)
          Console.err.println(
            "Warning: over-approximating back-reference as re.any")
          ALL
        }
      }
>>>>>>> 989c7e6e
    }

    override def visit(p : ecma2020regex.Absyn.BClassEscape,
                       arg : VisitorArg) =
      charSet(0x0008)
    override def visit(p : ecma2020regex.Absyn.DashClassEscape,
                       arg : VisitorArg) =
      charSet(0x002D)

    override def visit(p : ecma2020regex.Absyn.LetterCharEscape,
                       arg : VisitorArg) = {
      val letter = printer print p.controlletter_
      assert(letter.size == 1)
      charSet(letter(0).toInt % 32)
    }

    override def visit(p : ecma2020regex.Absyn.ControlEscapeT,
                       arg : VisitorArg) =
      charSet(0x0009)
    override def visit(p : ecma2020regex.Absyn.ControlEscapeN,
                       arg : VisitorArg) =
      charSet(0x000A)
    override def visit(p : ecma2020regex.Absyn.ControlEscapeV,
                       arg : VisitorArg) =
      charSet(0x000B)
    override def visit(p : ecma2020regex.Absyn.ControlEscapeF,
                       arg : VisitorArg) =
      charSet(0x000C)
    override def visit(p : ecma2020regex.Absyn.ControlEscapeR,
                       arg : VisitorArg) =
      charSet(0x000D)

    override def visit(p : ecma2020regex.Absyn.HexEscapeSequence,
                       arg : VisitorArg) =
      charSet(Integer.parseInt((printer print p.hexdigit_1) +
                                 (printer print p.hexdigit_2), 16))

    override def visit(p : ecma2020regex.Absyn.Hex4UniEscapeSequence,
                       arg : VisitorArg) =
      charSet(Integer.parseInt((printer print p.hexdigit_1) +
                                 (printer print p.hexdigit_2) +
                                 (printer print p.hexdigit_3) +
                                 (printer print p.hexdigit_4), 16))

    override def visit(p : ecma2020regex.Absyn.CodepointUniEscapeSequence,
                       arg : VisitorArg) = {
      val str = printer print p
      charSet(Integer.parseInt(str.substring(2, str.size - 1), 16))
    }

    override def visit(p : ecma2020regex.Absyn.IdentityEscape,
                       arg : VisitorArg) =
      toSingleCharRegex(printer print p)

    override def visit(p : ecma2020regex.Absyn.OctClassEscape1,
                       arg : VisitorArg) =
      charSet(Integer.parseInt(printer print p.octaldigit_, 8))

    override def visit(p : ecma2020regex.Absyn.OctClassEscape2,
                       arg : VisitorArg) =
      charSet(Integer.parseInt((printer print p.octaldigit_1) +
                               (printer print p.octaldigit_2), 8))

    override def visit(p : ecma2020regex.Absyn.OctClassEscape3,
                       arg : VisitorArg) =
      charSet(Integer.parseInt((printer print p.octaldigit_1) +
                               (printer print p.octaldigit_2) +
                               (printer print p.octaldigit_3), 8))
  }

  //////////////////////////////////////////////////////////////////////////////

  private val EPS : ITerm       = re_eps()
  private val NONE : ITerm      = re_none()
  private val ALL : ITerm       = re_all()
  private val ALL_CHAR : ITerm  = re_allchar()

  private def reCat(x : ITerm, y : ITerm) = (x, y) match {
    case (`EPS`, y    ) => y
    case (x,     `EPS`) => x
    case (x,     y    ) => re_++(x, y)
  }

  private def reCatStar(xs : ITerm*) = (EPS /: xs) (reCat _)

  private def reUnion(x : ITerm, y : ITerm) = (x, y) match {
    case (`NONE`, y    ) => y
    case (x,     `NONE`) => x
    case (x,     y     ) => re_union(x, y)
  }

  private def reUnionStar(xs : ITerm*) = (NONE /: xs) (reUnion _)

  private def reInter(x : ITerm, y : ITerm) = (x, y) match {
    case (`ALL`, y    ) => y
    case (x,     `ALL`) => x
    case (x,     y    ) => re_inter(x, y)
  }

  private def reInterStar(xs : ITerm*) = (ALL /: xs) (reInter _)

  private lazy val decimal =
    re_charrange(48, 57)

  private lazy val whitespace =
    charSet(9,          // TAB,   \t
            10,         // LF,    \n
            11,         // VT,    \v
            12,         // FF,    \f
            13,         // CR,    \r
            32,         // SPACE
            160,        // NBSP,  \xA0
            0xFEFF,     // ZWNBSP
            0x2028,     // LS, line separator
            0x2029)     // PS, paragraph separator

  private lazy val lineTerminator =
    charSet(10,         // LF,    \n
            13,         // CR,    \r
            0x2028,     // LS, line separator
            0x2029)     // PS, paragraph separator

  // TODO: canonicalise?
  private lazy val word =
    reUnionStar(re_charrange(65, 90),   // A-Z
                re_charrange(97, 122),  // a-z
                decimal,                // 0-9
                re_charrange(95, 95))   // _

  private def toSingleCharRegex(str : String) : ITerm =
    if (str.size == 1) {
      val n = str(0).toInt
      re_charrange(n, n)
    } else {
      throw new Exception("Expected string of length 1, not " + str)
    }

  private def toSingleCharRegex(p : ecma2020regex.Absyn.NormalChar) : ITerm =
    p match {
      case p : ecma2020regex.Absyn.SpecialLetterNormalChar =>
        toSingleCharRegex(p.specialnormalchar_)
      case p =>
        toSingleCharRegex(printer print p)
    }

  private def charComplement(t : ITerm) =
    re_diff(ALL_CHAR, t)

  private def regexRange(left : ITerm,
                         right : ITerm) : ITerm = (left, right) match {
    case (IFunApp(`re_charrange`, Seq(Const(lower), _)),
          IFunApp(`re_charrange`, Seq(_, Const(upper)))) =>
      re_charrange(lower, upper)
    case _ =>
      throw new Exception("Illformed character range in a regular expression")
  }

  private def parseDecimalDigits(digits : Seq[DecimalDigit]) : IdealInt =
    IdealInt((for (d <- digits) yield (printer print d)).mkString(""))

  private def charSet(chars : Int*) : ITerm =
    (for (c <- chars) yield re_charrange(c, c)).reduceLeft(reUnion _)

}<|MERGE_RESOLUTION|>--- conflicted
+++ resolved
@@ -308,16 +308,8 @@
     override def visit(p : ecma2020regex.Absyn.BegAnchor, arg : VisitorArg) =
       re_begin_anchor()
 
-<<<<<<< HEAD
     override def visit(p : ecma2020regex.Absyn.EndAnchor, arg : VisitorArg) =
       re_end_anchor()
-=======
-    override def visit(p : ecma2020regex.Absyn.EndAnchor,
-                       arg : VisitorArg) = {
-      Console.err.println("Warning: ignoring anchor $")
-      EPS
-    }
->>>>>>> 989c7e6e
 
     override def visit(p : ecma2020regex.Absyn.WordAnchor,
                        arg : VisitorArg) =
@@ -439,10 +431,6 @@
             (for (d <- ds.listdecimaldigit_)
              yield (printer print d)).mkString("")
         }
-<<<<<<< HEAD
-      val groupNum = IdealInt(firstDigit + tailDigits)
-      re_reference(groupNum)
-=======
       val allDigits =
         firstDigit + tailDigits
 
@@ -451,12 +439,9 @@
           charSet(Integer.parseInt(allDigits, 8))
         case _ => {
           val captureGroupNum = IdealInt(allDigits)
-          Console.err.println(
-            "Warning: over-approximating back-reference as re.any")
-          ALL
+          re_reference(captureGroupNum)
         }
       }
->>>>>>> 989c7e6e
     }
 
     override def visit(p : ecma2020regex.Absyn.BClassEscape,
