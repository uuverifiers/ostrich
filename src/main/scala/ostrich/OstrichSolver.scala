/*
 * This file is part of Ostrich, an SMT solver for strings.
 * Copyright (C) 2018-2020  Matthew Hague, Philipp Ruemmer
 *
 * This program is free software: you can redistribute it and/or modify
 * it under the terms of the GNU General Public License as published by
 * the Free Software Foundation, either version 3 of the License, or
 * (at your option) any later version.
 *
 * This program is distributed in the hope that it will be useful,
 * but WITHOUT ANY WARRANTY; without even the implied warranty of
 * MERCHANTABILITY or FITNESS FOR A PARTICULAR PURPOSE.  See the
 * GNU General Public License for more details.
 *
 * You should have received a copy of the GNU General Public License
 * along with this program.  If not, see <https://www.gnu.org/licenses/>.
 */

package ostrich

import ap.SimpleAPI
import ap.parser.IFunction
import ap.terfor.{Term, TerForConvenience}
import ap.terfor.preds.{PredConj, Atom}
import ap.terfor.linearcombination.LinearCombination
import ap.types.Sort
import ap.proof.goal.Goal
import ap.basetypes.IdealInt

import dk.brics.automaton.{RegExp, Automaton => BAutomaton}

import scala.collection.breakOut
import scala.collection.mutable.{ArrayBuffer, HashMap => MHashMap}

class OstrichSolver(theory : OstrichStringTheory,
                    flags : OFlags) {

  import theory.{str, str_len, str_empty, str_cons, str_++, str_in_re,
                 str_in_re_id, str_to_re, re_from_str,
                 str_replace, str_replacere, str_replaceall, str_replaceallre,
                 str_replacecg, str_replaceallcg, str_extract,
                 re_none, re_all, re_allchar, re_charrange,
                 re_++, re_union, re_inter, re_*, re_+, re_opt, re_comp,
<<<<<<< HEAD
                 re_loop, re_capture, re_reference, FunPred}

  val rexOps : Set[IFunction] =
    Set(re_none, re_all, re_allchar, re_charrange, re_++, re_union, re_inter,
        re_*, re_+, re_opt, re_comp, re_loop, str_to_re, re_from_str,
        re_capture, re_reference)
=======
                 re_loop, re_eps, FunPred}

  val rexOps : Set[IFunction] =
    Set(re_none, re_all, re_allchar, re_charrange, re_++, re_union, re_inter,
        re_*, re_+, re_opt, re_comp, re_loop, re_eps, str_to_re, re_from_str)
>>>>>>> 39d83bf5

  private val p = theory.functionPredicateMap

  private val autDatabase = theory.autDatabase

  def findStringModel(goal : Goal)
                    : Option[Map[Term, Either[IdealInt, Seq[Int]]]] = {
    val atoms = goal.facts.predConj
    val order = goal.order

    val containsLength = !(atoms positiveLitsWithPred p(str_len)).isEmpty
    val eagerMode = flags.eagerAutomataOperations

    val useLength = flags.useLength match {

      case OFlags.LengthOptions.Off  => {
        if (containsLength)
          Console.err.println(
            "Warning: problem uses the string length operator, but -length=off")
        false
      }

      case OFlags.LengthOptions.On   =>
        true

      case OFlags.LengthOptions.Auto => {
        if (containsLength)
          Console.err.println(
            "Warning: assuming -length=on to handle length constraints")
        containsLength
      }

    }

    val wordExtractor = theory.WordExtractor(goal)
    val regexExtractor = theory.RegexExtractor(goal)
    val cgTranslator = new Regex2PFA(theory)

//    Console.err.println(atoms)

    val concreteWords = new MHashMap[Term, Seq[Int]]
    findConcreteWords(atoms) match {
      case Some(w) => concreteWords ++= w
      case None => return None
    }

    // extract regex constraints and function applications from the
    // literals
    val funApps = new ArrayBuffer[(PreOp, Seq[Term], Term)]
    val regexes = new ArrayBuffer[(Term, Automaton)]
    val lengthVars = new MHashMap[Term, Term]

    ////////////////////////////////////////////////////////////////////////////

    def decodeRegexId(a : Atom, complemented : Boolean) : Unit = a(1) match {
      case LinearCombination.Constant(id) => {
        val autOption =
          if (complemented)
            autDatabase.id2ComplementedAutomaton(id.intValueSafe)
          else
            autDatabase.id2Automaton(id.intValueSafe)

        autOption match {
          case Some(aut) =>
            regexes += ((a.head, aut))
          case None =>
            Console.err.println("Warning: could not decode regex id " + a(1))
        }
      }
      case lc =>
        Console.err.println("Warning: could not decode regex id " + lc)
    }

    ////////////////////////////////////////////////////////////////////////////

    for (a <- atoms.positiveLits) a.pred match {
      case FunPred(`str` | `str_cons` | `str_empty`)
        if concreteWords contains a.last =>
        // nothing, can be ignored
      case FunPred(`str_++`)
        if a forall { t => concreteWords contains t } =>
        // nothing, can be ignored
      case `str_in_re` => {
        val regex = regexExtractor regexAsTerm a(1)
        val aut = autDatabase.regex2Automaton(regex)
        regexes += ((a.head, aut))
      }
      case `str_in_re_id` =>
        decodeRegexId(a, false)
      case FunPred(`str_++`) =>
        funApps += ((ConcatPreOp, List(a(0), a(1)), a(2)))
      case FunPred(`str_replaceall`) => {
        val b = (wordExtractor extractWord a(1)).asConcreteWord
        funApps += ((ReplaceAllPreOp(b map (_.toChar)), List(a(0), a(2)), a(3)))
      }
      case FunPred(`str_replace`) => {
        val b = (wordExtractor extractWord a(1)).asConcreteWord
        funApps += ((ReplacePreOp(b map (_.toChar)), List(a(0), a(2)), a(3)))
      }
      case FunPred(`str_replaceallre`) => {
        val regex = regexExtractor regexAsTerm a(1)
        val aut = autDatabase.regex2Automaton(regex).asInstanceOf[AtomicStateAutomaton]
        funApps += ((ReplaceAllPreOp(aut), List(a(0), a(2)), a(3)))
      }
      case FunPred(`str_replaceallcg`) => {
        val pat = regexExtractor regexAsTerm a(1)
        val rep = regexExtractor regexAsTerm a(2)
        val (info, repStr) = cgTranslator.buildReplaceInfo(pat, rep)
        funApps += ((ReplaceAllCGPreOp(info, repStr), List(a(0)), a(3)))
      }
      case FunPred(`str_replacecg`) => {
        val pat = regexExtractor regexAsTerm a(1)
        val rep = regexExtractor regexAsTerm a(2)
        val (info, repStr) = cgTranslator.buildReplaceInfo(pat, rep)
        funApps += ((ReplaceCGPreOp(info, repStr), List(a(0)), a(3)))
      }
      case FunPred(`str_replacere`) => {
        val regex = regexExtractor regexAsTerm a(3)
        val aut = autDatabase.regex2Automaton(regex).asInstanceOf[AtomicStateAutomaton]
        funApps += ((ReplacePreOp(aut), List(a(0), a(2)), a(3)))
      }
      case FunPred(`str_extract`) => {
        val index = a(0) match {
          case LinearCombination.Constant(IdealInt(v)) => v
          case _ => throw new IllegalArgumentException("Not an integer")
        }
        val regex = regexExtractor regexAsTerm a(2)
        val (newindex, info) = cgTranslator.buildExtractInfo(index, regex)
        funApps += ((ExtractPreOp(newindex, info), List(a(1)), a(3)))
      }
      case FunPred(`str_len`) => {
        lengthVars.put(a(0), a(1))
        if (a(1).isZero)
          regexes += ((a(0), BricsAutomaton fromString ""))
      }
      case FunPred(f) if rexOps contains f =>
        // nothing
      case FunPred(f) if theory.extraFunctionPreOps contains f => {
        val (op, argSelector, resSelector) = theory.extraFunctionPreOps(f)
        funApps += ((op, argSelector(a), resSelector(a)))
      }
      case pred if theory.transducerPreOps contains pred =>
        funApps += ((theory.transducerPreOps(pred), List(a(0)), a(1)))
      case p if (theory.predicates contains p) =>
        Console.err.println("Warning: ignoring " + a)
      case _ =>
        // nothing
    }

    ////////////////////////////////////////////////////////////////////////////

    for (a <- atoms.negativeLits) a.pred match {
      case `str_in_re` => {
        val regex = regexExtractor regexAsTerm a(1)
        val aut = autDatabase.regex2ComplementedAutomaton(regex)
        regexes += ((a.head, aut))
      }
      case `str_in_re_id` =>
        decodeRegexId(a, true)
      case pred if theory.transducerPreOps contains pred =>
        throw new Exception ("Cannot handle negated transducer constraint " + a)
      case p if (theory.predicates contains p) =>
        Console.err.println("Warning: ignoring !" + a)
      case _ =>
        // nothing
    }

    ////////////////////////////////////////////////////////////////////////////

    {
      import TerForConvenience._
      implicit val o = order

      val lengthConstants =
        (for (t <- lengthVars.values.iterator;
              c <- t.constants.iterator) yield c).toSet

      for (lc <- goal.facts.arithConj.negativeEqs) lc match {
        case Seq((IdealInt.ONE, c), (IdealInt.MINUS_ONE, d))
          if concreteWords contains l(c) => {
            val str : String = concreteWords(l(c)).map(i => i.toChar)(breakOut)
            regexes += ((l(d), !(BricsAutomaton fromString str)))
        }
        case Seq((IdealInt.ONE, d), (IdealInt.MINUS_ONE, c))
          if concreteWords contains l(c) => {
            val str : String = concreteWords(l(c)).map(i => i.toChar)(breakOut)
            regexes += ((l(d), !(BricsAutomaton fromString str)))
        }
        case lc
          if useLength && (lc.constants forall lengthConstants) =>
          // nothing
        case _ =>
          Console.err.println("Warning: ignoring " + (lc =/= 0))
      }
    }

    ////////////////////////////////////////////////////////////////////////////

    // check whether any of the function applications can be evaluated
    {
      var changed = true
      while (changed) {
        changed = false

        for (n <- (funApps.size - 1) to 0 by -1) {
          val (op, args, res) = funApps(n)
          if (args forall (concreteWords contains _)) {
            op.eval(args map concreteWords) match {
              case Some(newRes) =>
                (concreteWords get res) match {
                  case Some(oldRes) =>
                    if (newRes != oldRes)
                      return None
                  case None =>
                    concreteWords.put(res, newRes)
                }
              case None =>
                return None
            }
            funApps remove n
            changed = true
          }
        }
      }
    }

    val interestingTerms =
      ((for ((t, _) <- regexes.iterator) yield t) ++
       (for ((_, args, res) <- funApps.iterator;
             t <- args.iterator ++ Iterator(res)) yield t)).toSet

    ////////////////////////////////////////////////////////////////////////////

    SimpleAPI.withProver { lengthProver =>
      val lProver =
        if (useLength) {
          lengthProver setConstructProofs true
          lengthProver.addConstantsRaw(order sort order.orderedConstants)

          lengthProver addAssertion goal.facts.arithConj

          for (t <- interestingTerms)
            lengthVars.getOrElseUpdate(
              t, lengthProver.createConstantRaw("" + t + "_len", Sort.Nat))

          import TerForConvenience._
          implicit val o = lengthProver.order

          for ((strVar, lenTerm) <- lengthVars; str <- concreteWords get strVar)
            lengthProver addAssertion (lenTerm === str.size)

          Some(lengthProver)
        } else {
          None
        }

      val exploration =
        if (eagerMode)
          Exploration.eagerExp(funApps, regexes, concreteWords.toMap,
                               lProver, lengthVars.toMap, useLength, flags)
        else
          Exploration.lazyExp(funApps, regexes, concreteWords.toMap,
                              lProver, lengthVars.toMap, useLength, flags)

      exploration.findModel match {
        case Some(model) =>
          Some(model ++ (for ((v, w) <- concreteWords) yield (v, Right(w))))
        case None =>
          None
      }
    }
  }

  //////////////////////////////////////////////////////////////////////////////

  private object Inconsistent extends Exception

  private def findConcreteWords(atoms : PredConj)
                              : Option[Map[Term, Seq[Int]]] = try {
    val res = new MHashMap[Term, Seq[Int]]

    def assign(t : Term, w : Seq[Int]) : Unit =
      (res get t) match {
        case Some(u) =>
          if (u != w)
            // inconsistent words
            throw Inconsistent
        case None =>
          res.put(t, w)
      }

    for (a <- atoms positiveLitsWithPred p(str_empty))
      assign(a.last, List())
    for (a <- atoms positiveLitsWithPred p(str)) {
      if (!a.head.isConstant)
        throw new Exception("Cannot handle " + a)
      assign(a.last, List(a.head.constant.intValueSafe))
    }

    var oldSize = 0
    while (res.size > oldSize) {
      oldSize = res.size

      for (a <- atoms positiveLitsWithPred p(str_++))
        if ((res contains a(0)) && (res contains a(1)))
          assign(a(2), res(a(0)) ++ res(a(1)))

      for (a <- atoms positiveLitsWithPred p(str_cons)) {
        if (!a.head.isConstant)
          throw new Exception("Cannot handle " + a)
        if (res contains a(1))
          assign(a(2), List(a(0).constant.intValueSafe) ++ res(a(1)))
      }
    }

    Some(res.toMap)
  } catch {
    case Inconsistent => None
  }

  /**
   * Translate term in a regex argument position into an automaton
   * returns a string if it detects only one word is accepted
   */
/*
  private def regexValue(regex : Term, regex2AFA : Regex2AFA)
      : Either[String,AtomicStateAutomaton] = {
    val b = (regex2AFA buildStrings regex).next
    if (!b.isEmpty && b(0).isLeft) {
      // In this case we've been given a string regex and expect it
      // to start and end with / /
      // if it just defines one string, treat it as a replaceall
      // else treat it as true replaceall-re
      val stringB : String = b.map(_.left.get.toChar)(collection.breakOut)
      if (stringB(0) != '/' || stringB.last != '/')
        throw new IllegalArgumentException("regex defined with a string argument expects the regular expression to start and end with /")
      val sregex = stringB.slice(1, stringB.size - 1)
      val baut = new RegExp(sregex, RegExp.NONE).toAutomaton(true)
      val w = baut.getSingleton
      if (w != null)
        return Left(w)
      else
        return Right(new BricsAutomaton(baut))
    } else {
      return Right(BricsAutomaton(regex2AFA buildRegex regex))
    }
  }
*/
}<|MERGE_RESOLUTION|>--- conflicted
+++ resolved
@@ -41,20 +41,12 @@
                  str_replacecg, str_replaceallcg, str_extract,
                  re_none, re_all, re_allchar, re_charrange,
                  re_++, re_union, re_inter, re_*, re_+, re_opt, re_comp,
-<<<<<<< HEAD
-                 re_loop, re_capture, re_reference, FunPred}
+                 re_loop, re_eps, re_capture, re_reference, FunPred}
 
   val rexOps : Set[IFunction] =
     Set(re_none, re_all, re_allchar, re_charrange, re_++, re_union, re_inter,
-        re_*, re_+, re_opt, re_comp, re_loop, str_to_re, re_from_str,
+        re_*, re_+, re_opt, re_comp, re_loop, re_eps, str_to_re, re_from_str,
         re_capture, re_reference)
-=======
-                 re_loop, re_eps, FunPred}
-
-  val rexOps : Set[IFunction] =
-    Set(re_none, re_all, re_allchar, re_charrange, re_++, re_union, re_inter,
-        re_*, re_+, re_opt, re_comp, re_loop, re_eps, str_to_re, re_from_str)
->>>>>>> 39d83bf5
 
   private val p = theory.functionPredicateMap
 
