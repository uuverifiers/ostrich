/**
 * This file is part of Ostrich, an SMT solver for strings.
 * Copyright (c) 2018-2020 Matthew Hague, Philipp Ruemmer. All rights reserved.
 * 
 * Redistribution and use in source and binary forms, with or without
 * modification, are permitted provided that the following conditions are met:
 * 
 * * Redistributions of source code must retain the above copyright notice, this
 *   list of conditions and the following disclaimer.
 * 
 * * Redistributions in binary form must reproduce the above copyright notice,
 *   this list of conditions and the following disclaimer in the documentation
 *   and/or other materials provided with the distribution.
 * 
 * * Neither the name of the authors nor the names of their
 *   contributors may be used to endorse or promote products derived from
 *   this software without specific prior written permission.
 * 
 * THIS SOFTWARE IS PROVIDED BY THE COPYRIGHT HOLDERS AND CONTRIBUTORS
 * "AS IS" AND ANY EXPRESS OR IMPLIED WARRANTIES, INCLUDING, BUT NOT
 * LIMITED TO, THE IMPLIED WARRANTIES OF MERCHANTABILITY AND FITNESS
 * FOR A PARTICULAR PURPOSE ARE DISCLAIMED. IN NO EVENT SHALL THE
 * COPYRIGHT HOLDER OR CONTRIBUTORS BE LIABLE FOR ANY DIRECT,
 * INDIRECT, INCIDENTAL, SPECIAL, EXEMPLARY, OR CONSEQUENTIAL DAMAGES
 * (INCLUDING, BUT NOT LIMITED TO, PROCUREMENT OF SUBSTITUTE GOODS OR
 * SERVICES; LOSS OF USE, DATA, OR PROFITS; OR BUSINESS INTERRUPTION)
 * HOWEVER CAUSED AND ON ANY THEORY OF LIABILITY, WHETHER IN CONTRACT,
 * STRICT LIABILITY, OR TORT (INCLUDING NEGLIGENCE OR OTHERWISE)
 * ARISING IN ANY WAY OUT OF THE USE OF THIS SOFTWARE, EVEN IF ADVISED
 * OF THE POSSIBILITY OF SUCH DAMAGE.
 */

package ostrich

import ap.SimpleAPI
import ap.parser.IFunction
import ap.terfor.{Term, TerForConvenience}
import ap.terfor.preds.{PredConj, Atom}
import ap.terfor.linearcombination.LinearCombination
import ap.types.Sort
import ap.proof.goal.Goal
import ap.basetypes.IdealInt

import dk.brics.automaton.{RegExp, Automaton => BAutomaton}

import scala.collection.breakOut
import scala.collection.mutable.{ArrayBuffer, HashMap => MHashMap}

class OstrichSolver(theory : OstrichStringTheory,
                    flags : OFlags) {

  import theory.{str_from_char, str_len, str_empty, str_cons, str_at, str_++,
                 str_in_re,
                 str_in_re_id, str_to_re, re_from_str, re_from_ecma2020,
                 str_replace, str_replacere, str_replaceall, str_replaceallre,
                 str_replacecg, str_replaceallcg, str_extract,
                 re_none, re_all, re_allchar, re_charrange,
                 re_++, re_union, re_inter, re_*, re_*?, re_+, re_+?, re_opt,
                 re_comp, re_loop, re_eps, re_capture, re_reference,
                 re_begin_anchor, re_end_anchor, FunPred}

  val rexOps : Set[IFunction] =
    Set(re_none, re_all, re_allchar, re_charrange, re_++, re_union, re_inter,
<<<<<<< HEAD
        re_*, re_*?, re_+, re_+?, re_opt, re_comp, re_loop, re_eps, str_to_re,
        re_from_str, re_capture, re_reference, re_begin_anchor, re_end_anchor)
=======
        re_*, re_+, re_opt, re_comp, re_loop, re_eps, str_to_re, re_from_str,
        re_from_ecma2020)
>>>>>>> db397fc9

  private val p = theory.functionPredicateMap

  private val autDatabase = theory.autDatabase

  def findStringModel(goal : Goal)
                    : Option[Map[Term, Either[IdealInt, Seq[Int]]]] = {
    val atoms = goal.facts.predConj
    val order = goal.order

    val containsLength = !(atoms positiveLitsWithPred p(str_len)).isEmpty
    val eagerMode = flags.eagerAutomataOperations

    val useLength = flags.useLength match {

      case OFlags.LengthOptions.Off  => {
        if (containsLength)
          Console.err.println(
            "Warning: problem uses the string length operator, but -length=off")
        false
      }

      case OFlags.LengthOptions.On   =>
        true

      case OFlags.LengthOptions.Auto => {
        if (containsLength)
          Console.err.println(
            "Warning: assuming -length=on to handle length constraints")
        containsLength
      }

    }

    val wordExtractor = theory.WordExtractor(goal)
    val regexExtractor = theory.RegexExtractor(goal)
    val cgTranslator = new Regex2PFA(theory)

//    Console.err.println(atoms)

    val concreteWords = new MHashMap[Term, Seq[Int]]
    findConcreteWords(atoms) match {
      case Some(w) => concreteWords ++= w
      case None => return None
    }

    // extract regex constraints and function applications from the
    // literals
    val funApps    = new ArrayBuffer[(PreOp, Seq[Term], Term)]
    val regexes    = new ArrayBuffer[(Term, Automaton)]
    val lengthVars = new MHashMap[Term, Term]

    ////////////////////////////////////////////////////////////////////////////

    def decodeRegexId(a : Atom, complemented : Boolean) : Unit = a(1) match {
      case LinearCombination.Constant(id) => {
        val autOption =
          if (complemented)
            autDatabase.id2ComplementedAutomaton(id.intValueSafe)
          else
            autDatabase.id2Automaton(id.intValueSafe)

        autOption match {
          case Some(aut) =>
            regexes += ((a.head, aut))
          case None =>
            throw new Exception ("Could not decode regex id " + a(1))
        }
      }
      case lc =>
        throw new Exception ("Could not decode regex id " + lc)
    }

    ////////////////////////////////////////////////////////////////////////////
    // Collect positive literals

    for (a <- atoms.positiveLits) a.pred match {
      case FunPred(`str_from_char` | `str_cons` | `str_empty`)
        if concreteWords contains a.last =>
        // nothing, can be ignored
      case FunPred(`str_++`)
        if a forall { t => concreteWords contains t } =>
        // nothing, can be ignored
      case `str_in_re` => {
        val regex = regexExtractor regexAsTerm a(1)
        val aut = autDatabase.regex2Automaton(regex)
        regexes += ((a.head, aut))
      }
      case `str_in_re_id` =>
        decodeRegexId(a, false)
      case FunPred(`str_++`) =>
        funApps += ((ConcatPreOp, List(a(0), a(1)), a(2)))
      case FunPred(`str_replaceall`) => {
        val b = (wordExtractor extractWord a(1)).asConcreteWord
        funApps += ((ReplaceAllPreOp(b map (_.toChar)), List(a(0), a(2)), a(3)))
      }
      case FunPred(`str_replace`) => {
        val b = (wordExtractor extractWord a(1)).asConcreteWord
        funApps += ((ReplacePreOp(b map (_.toChar)), List(a(0), a(2)), a(3)))
      }
      case FunPred(`str_replaceallre`) => {
        val regex = regexExtractor regexAsTerm a(1)
        val aut = autDatabase.regex2Automaton(regex).asInstanceOf[AtomicStateAutomaton]
        funApps += ((ReplaceAllPreOp(aut), List(a(0), a(2)), a(3)))
      }
      case FunPred(`str_replaceallcg`) => {
        val pat = regexExtractor regexAsTerm a(1)
        val rep = regexExtractor regexAsTerm a(2)
        val (info, repStr) = cgTranslator.buildReplaceInfo(pat, rep)
        funApps += ((ReplaceAllCGPreOp(info, repStr), List(a(0)), a(3)))
      }
      case FunPred(`str_replacecg`) => {
        val pat = regexExtractor regexAsTerm a(1)
        val rep = regexExtractor regexAsTerm a(2)
        val (info, repStr) = cgTranslator.buildReplaceInfo(pat, rep)
        funApps += ((ReplaceCGPreOp(info, repStr), List(a(0)), a(3)))
      }
      case FunPred(`str_replacere`) => {
        val regex = regexExtractor regexAsTerm a(1)
        val aut = autDatabase.regex2Automaton(regex).asInstanceOf[AtomicStateAutomaton]
        funApps += ((ReplacePreOp(aut), List(a(0), a(2)), a(3)))
      }
      case FunPred(`str_extract`) => {
        val index = a(0) match {
          case LinearCombination.Constant(IdealInt(v)) => v
          case _ => throw new IllegalArgumentException("Not an integer")
        }
        val regex = regexExtractor regexAsTerm a(2)
        val (newindex, info) = cgTranslator.buildExtractInfo(index, regex)
        funApps += ((ExtractPreOp(newindex, info), List(a(1)), a(3)))
      }
      case FunPred(`str_len`) => {
        lengthVars.put(a(0), a(1))
        if (a(1).isZero)
          regexes += ((a(0), BricsAutomaton fromString ""))
      }
      case FunPred(`str_at`) => {
        val LinearCombination.Constant(IdealInt(ind)) = a(1)
        funApps +=
          ((TransducerPreOp(BricsTransducer.getStrAtTransducer(ind)),
            List(a(0)), a(2)))
      }
      case FunPred(f) if rexOps contains f =>
        // nothing
      case FunPred(f) if theory.extraFunctionPreOps contains f => {
        val (op, argSelector, resSelector) = theory.extraFunctionPreOps(f)
        funApps += ((op, argSelector(a), resSelector(a)))
      }
      case pred if theory.transducerPreOps contains pred =>
        funApps += ((theory.transducerPreOps(pred), List(a(0)), a(1)))
      case p if (theory.predicates contains p) =>
        // Console.err.println("Warning: ignoring " + a)
        throw new Exception ("Cannot handle literal " + a)
      case _ =>
        // nothing
    }

    ////////////////////////////////////////////////////////////////////////////
    // Collect negative literals

    for (a <- atoms.negativeLits) a.pred match {
      case `str_in_re` => {
        val regex = regexExtractor regexAsTerm a(1)
        val aut = autDatabase.regex2ComplementedAutomaton(regex)
        regexes += ((a.head, aut))
      }
      case `str_in_re_id` =>
        decodeRegexId(a, true)
      case pred if theory.transducerPreOps contains pred =>
        throw new Exception ("Cannot handle negated transducer constraint " + a)
      case p if (theory.predicates contains p) =>
        // Console.err.println("Warning: ignoring !" + a)
        throw new Exception ("Cannot handle negative literal " + a)
      case _ =>
        // nothing
    }

    ////////////////////////////////////////////////////////////////////////////
    // Check whether any of the function applications can be evaluated

    {
      var changed = true
      while (changed) {
        changed = false

        for (n <- (funApps.size - 1) to 0 by -1) {
          val (op, args, res) = funApps(n)
          if (args forall (concreteWords contains _)) {
            op.eval(args map concreteWords) match {
              case Some(newRes) =>
                (concreteWords get res) match {
                  case Some(oldRes) =>
                    if (newRes != oldRes)
                      return None
                  case None =>
                    concreteWords.put(res, newRes)
                }
              case None =>
                return None
            }
            funApps remove n
            changed = true
          }
        }
      }
    }

    ////////////////////////////////////////////////////////////////////////////
    // Check whether any of the negated equations talk about strings

    if (!goal.facts.arithConj.negativeEqs.isEmpty) {
      import TerForConvenience._
      implicit val o = order

      val stringConstants =
        ((for ((t, _) <- regexes.iterator;
               c <- t.constants.iterator) yield c) ++
         (for ((_, args, res) <- funApps.iterator;
               t <- args.iterator ++ Iterator(res);
               c <- t.constants.iterator) yield c)).toSet
      val lengthConstants =
        (for (t <- lengthVars.values.iterator;
              c <- t.constants.iterator) yield c).toSet

      for (lc <- goal.facts.arithConj.negativeEqs) lc match {
        case Seq((IdealInt.ONE, c), (IdealInt.MINUS_ONE, d))
          if concreteWords contains l(c) => {
            val str : String = concreteWords(l(c)).map(i => i.toChar)(breakOut)
            regexes += ((l(d), !(BricsAutomaton fromString str)))
        }
        case Seq((IdealInt.ONE, d), (IdealInt.MINUS_ONE, c))
          if concreteWords contains l(c) => {
            val str : String = concreteWords(l(c)).map(i => i.toChar)(breakOut)
            regexes += ((l(d), !(BricsAutomaton fromString str)))
        }
        case lc if useLength && (lc.constants forall lengthConstants) =>
          // nothing
        case lc if lc.constants exists stringConstants =>
          throw new Exception ("Cannot handle negative string equation " +
                                 (lc =/= 0))
        case _ =>
          // nothing
      }
    }

    val interestingTerms =
      ((for ((t, _) <- regexes.iterator) yield t) ++
       (for ((_, args, res) <- funApps.iterator;
             t <- args.iterator ++ Iterator(res)) yield t)).toSet

    ////////////////////////////////////////////////////////////////////////////
    // Start the actual OSTRICH solver

    SimpleAPI.withProver { lengthProver =>
      val lProver =
        if (useLength) {
          lengthProver setConstructProofs true
          lengthProver.addConstantsRaw(order sort order.orderedConstants)

          lengthProver addAssertion goal.facts.arithConj

          for (t <- interestingTerms)
            lengthVars.getOrElseUpdate(
              t, lengthProver.createConstantRaw("" + t + "_len", Sort.Nat))

          import TerForConvenience._
          implicit val o = lengthProver.order

          for ((strVar, lenTerm) <- lengthVars; str <- concreteWords get strVar)
            lengthProver addAssertion (lenTerm === str.size)

          Some(lengthProver)
        } else {
          None
        }

      val exploration =
        if (eagerMode)
          Exploration.eagerExp(funApps, regexes, concreteWords.toMap,
                               lProver, lengthVars.toMap, useLength, flags)
        else
          Exploration.lazyExp(funApps, regexes, concreteWords.toMap,
                              lProver, lengthVars.toMap, useLength, flags)

      exploration.findModel match {
        case Some(model) =>
          Some(model ++ (for ((v, w) <- concreteWords) yield (v, Right(w))))
        case None =>
          None
      }
    }
  }

  //////////////////////////////////////////////////////////////////////////////

  private object Inconsistent extends Exception

  private def findConcreteWords(atoms : PredConj)
                              : Option[Map[Term, Seq[Int]]] = try {
    val res = new MHashMap[Term, Seq[Int]]

    def assign(t : Term, w : Seq[Int]) : Unit =
      (res get t) match {
        case Some(u) =>
          if (u != w)
            // inconsistent words
            throw Inconsistent
        case None =>
          res.put(t, w)
      }

    for (a <- atoms positiveLitsWithPred p(str_empty))
      assign(a.last, List())
    for (a <- atoms positiveLitsWithPred p(str_from_char)) {
      if (!a.head.isConstant)
        throw new Exception("Cannot handle " + a)
      assign(a.last, List(a.head.constant.intValueSafe))
    }

    var oldSize = 0
    while (res.size > oldSize) {
      oldSize = res.size

      for (a <- atoms positiveLitsWithPred p(str_++))
        if ((res contains a(0)) && (res contains a(1)))
          assign(a(2), res(a(0)) ++ res(a(1)))

      for (a <- atoms positiveLitsWithPred p(str_cons)) {
        if (!a.head.isConstant)
          throw new Exception("Cannot handle " + a)
        if (res contains a(1))
          assign(a(2), List(a(0).constant.intValueSafe) ++ res(a(1)))
      }
    }

    Some(res.toMap)
  } catch {
    case Inconsistent => None
  }

  /**
   * Translate term in a regex argument position into an automaton
   * returns a string if it detects only one word is accepted
   */
/*
  private def regexValue(regex : Term, regex2AFA : Regex2AFA)
      : Either[String,AtomicStateAutomaton] = {
    val b = (regex2AFA buildStrings regex).next
    if (!b.isEmpty && b(0).isLeft) {
      // In this case we've been given a string regex and expect it
      // to start and end with / /
      // if it just defines one string, treat it as a replaceall
      // else treat it as true replaceall-re
      val stringB : String = b.map(_.left.get.toChar)(collection.breakOut)
      if (stringB(0) != '/' || stringB.last != '/')
        throw new IllegalArgumentException("regex defined with a string argument expects the regular expression to start and end with /")
      val sregex = stringB.slice(1, stringB.size - 1)
      val baut = new RegExp(sregex, RegExp.NONE).toAutomaton(true)
      val w = baut.getSingleton
      if (w != null)
        return Left(w)
      else
        return Right(new BricsAutomaton(baut))
    } else {
      return Right(BricsAutomaton(regex2AFA buildRegex regex))
    }
  }
*/
}<|MERGE_RESOLUTION|>--- conflicted
+++ resolved
@@ -61,13 +61,9 @@
 
   val rexOps : Set[IFunction] =
     Set(re_none, re_all, re_allchar, re_charrange, re_++, re_union, re_inter,
-<<<<<<< HEAD
         re_*, re_*?, re_+, re_+?, re_opt, re_comp, re_loop, re_eps, str_to_re,
-        re_from_str, re_capture, re_reference, re_begin_anchor, re_end_anchor)
-=======
-        re_*, re_+, re_opt, re_comp, re_loop, re_eps, str_to_re, re_from_str,
+        re_from_str, re_capture, re_reference, re_begin_anchor, re_end_anchor,
         re_from_ecma2020)
->>>>>>> db397fc9
 
   private val p = theory.functionPredicateMap
 
