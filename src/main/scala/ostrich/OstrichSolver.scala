/**
 * This file is part of Ostrich, an SMT solver for strings.
 * Copyright (c) 2018-2021 Matthew Hague, Philipp Ruemmer. All rights reserved.
 * 
 * Redistribution and use in source and binary forms, with or without
 * modification, are permitted provided that the following conditions are met:
 * 
 * * Redistributions of source code must retain the above copyright notice, this
 *   list of conditions and the following disclaimer.
 * 
 * * Redistributions in binary form must reproduce the above copyright notice,
 *   this list of conditions and the following disclaimer in the documentation
 *   and/or other materials provided with the distribution.
 * 
 * * Neither the name of the authors nor the names of their
 *   contributors may be used to endorse or promote products derived from
 *   this software without specific prior written permission.
 * 
 * THIS SOFTWARE IS PROVIDED BY THE COPYRIGHT HOLDERS AND CONTRIBUTORS
 * "AS IS" AND ANY EXPRESS OR IMPLIED WARRANTIES, INCLUDING, BUT NOT
 * LIMITED TO, THE IMPLIED WARRANTIES OF MERCHANTABILITY AND FITNESS
 * FOR A PARTICULAR PURPOSE ARE DISCLAIMED. IN NO EVENT SHALL THE
 * COPYRIGHT HOLDER OR CONTRIBUTORS BE LIABLE FOR ANY DIRECT,
 * INDIRECT, INCIDENTAL, SPECIAL, EXEMPLARY, OR CONSEQUENTIAL DAMAGES
 * (INCLUDING, BUT NOT LIMITED TO, PROCUREMENT OF SUBSTITUTE GOODS OR
 * SERVICES; LOSS OF USE, DATA, OR PROFITS; OR BUSINESS INTERRUPTION)
 * HOWEVER CAUSED AND ON ANY THEORY OF LIABILITY, WHETHER IN CONTRACT,
 * STRICT LIABILITY, OR TORT (INCLUDING NEGLIGENCE OR OTHERWISE)
 * ARISING IN ANY WAY OUT OF THE USE OF THIS SOFTWARE, EVEN IF ADVISED
 * OF THE POSSIBILITY OF SUCH DAMAGE.
 */

package ostrich

import ap.SimpleAPI
import ap.parser.IFunction
import ap.terfor.{Term, TerForConvenience}
import ap.terfor.preds.{PredConj, Atom}
import ap.terfor.linearcombination.LinearCombination
import ap.types.Sort
import ap.proof.goal.Goal
import ap.basetypes.IdealInt

import dk.brics.automaton.{RegExp, Automaton => BAutomaton}

import scala.collection.breakOut
import scala.collection.mutable.{ArrayBuffer, HashMap => MHashMap}

class OstrichSolver(theory : OstrichStringTheory,
                    flags : OFlags) {

  import theory.{str_from_char, str_len, str_empty, str_cons, str_at, str_++,
                 str_in_re,
                 str_in_re_id, str_to_re, re_from_str, re_from_ecma2020,
                 str_replace, str_replacere, str_replaceall, str_replaceallre,
                 str_replacecg, str_replaceallcg, str_extract,
                 re_none, re_all, re_allchar, re_charrange,
<<<<<<< HEAD
                 re_++, re_union, re_inter, re_*, re_*?, re_+, re_+?, re_opt,
                 re_comp, re_loop, re_eps, re_capture, re_reference,
                 re_begin_anchor, re_end_anchor, FunPred}

  val rexOps : Set[IFunction] =
    Set(re_none, re_all, re_allchar, re_charrange, re_++, re_union, re_inter,
        re_*, re_*?, re_+, re_+?, re_opt, re_comp, re_loop, re_eps, str_to_re,
        re_from_str, re_capture, re_reference, re_begin_anchor, re_end_anchor,
        re_from_ecma2020)
=======
                 re_++, re_union, re_inter, re_diff, re_*, re_+, re_opt,
                 re_comp, re_loop, re_eps, FunPred}

  val rexOps : Set[IFunction] =
    Set(re_none, re_all, re_allchar, re_charrange, re_++, re_union, re_inter,
        re_diff, re_*, re_+, re_opt, re_comp, re_loop, re_eps, str_to_re,
        re_from_str, re_from_ecma2020)
>>>>>>> de6d4f5e

  private val p = theory.functionPredicateMap

  private val autDatabase = theory.autDatabase

  def findStringModel(goal : Goal)
                    : Option[Map[Term, Either[IdealInt, Seq[Int]]]] = {
    val atoms = goal.facts.predConj
    val order = goal.order

    val containsLength = !(atoms positiveLitsWithPred p(str_len)).isEmpty
    val eagerMode = flags.eagerAutomataOperations

    val useLength = flags.useLength match {

      case OFlags.LengthOptions.Off  => {
        if (containsLength)
          Console.err.println(
            "Warning: problem uses the string length operator, but -length=off")
        false
      }

      case OFlags.LengthOptions.On   =>
        true

      case OFlags.LengthOptions.Auto => {
        if (containsLength)
          Console.err.println(
            "Warning: assuming -length=on to handle length constraints")
        containsLength
      }

    }

    val wordExtractor = theory.WordExtractor(goal)
    val regexExtractor = theory.RegexExtractor(goal)
    val cgTranslator = new Regex2PFA(theory)

//    Console.err.println(atoms)

    val concreteWords = new MHashMap[Term, Seq[Int]]
    findConcreteWords(atoms) match {
      case Some(w) => concreteWords ++= w
      case None => return None
    }

    // extract regex constraints and function applications from the
    // literals
    val funApps    = new ArrayBuffer[(PreOp, Seq[Term], Term)]
    val regexes    = new ArrayBuffer[(Term, Automaton)]
    val lengthVars = new MHashMap[Term, Term]

    ////////////////////////////////////////////////////////////////////////////

    def decodeRegexId(a : Atom, complemented : Boolean) : Unit = a(1) match {
      case LinearCombination.Constant(id) => {
        val autOption =
          if (complemented)
            autDatabase.id2ComplementedAutomaton(id.intValueSafe)
          else
            autDatabase.id2Automaton(id.intValueSafe)

        autOption match {
          case Some(aut) =>
            regexes += ((a.head, aut))
          case None =>
            throw new Exception ("Could not decode regex id " + a(1))
        }
      }
      case lc =>
        throw new Exception ("Could not decode regex id " + lc)
    }

    ////////////////////////////////////////////////////////////////////////////
    // Collect positive literals

    for (a <- atoms.positiveLits) a.pred match {
      case FunPred(`str_from_char` | `str_cons` | `str_empty`)
        if concreteWords contains a.last =>
        // nothing, can be ignored
      case FunPred(`str_++`)
        if a forall { t => concreteWords contains t } =>
        // nothing, can be ignored
      case `str_in_re` => {
        val regex = regexExtractor regexAsTerm a(1)
        val aut = autDatabase.regex2Automaton(regex)
        regexes += ((a.head, aut))
      }
      case `str_in_re_id` =>
        decodeRegexId(a, false)
      case FunPred(`str_++`) =>
        funApps += ((ConcatPreOp, List(a(0), a(1)), a(2)))
      case FunPred(`str_replaceall`) => {
        val b = (wordExtractor extractWord a(1)).asConcreteWord
        funApps += ((ReplaceAllPreOp(b map (_.toChar)), List(a(0), a(2)), a(3)))
      }
      case FunPred(`str_replace`) => {
        val b = (wordExtractor extractWord a(1)).asConcreteWord
        funApps += ((ReplacePreOp(b map (_.toChar)), List(a(0), a(2)), a(3)))
      }
      case FunPred(`str_replaceallre`) => {
        val regex = regexExtractor regexAsTerm a(1)
        val aut = autDatabase.regex2Automaton(regex).asInstanceOf[AtomicStateAutomaton]
        funApps += ((ReplaceAllPreOp(aut), List(a(0), a(2)), a(3)))
      }
      case FunPred(`str_replaceallcg`) => {
        val pat = regexExtractor regexAsTerm a(1)
        val rep = regexExtractor regexAsTerm a(2)
        val (info, repStr) = cgTranslator.buildReplaceInfo(pat, rep)
        funApps += ((ReplaceAllCGPreOp(info, repStr), List(a(0)), a(3)))
      }
      case FunPred(`str_replacecg`) => {
        val pat = regexExtractor regexAsTerm a(1)
        val rep = regexExtractor regexAsTerm a(2)
        val (info, repStr) = cgTranslator.buildReplaceInfo(pat, rep)
        funApps += ((ReplaceCGPreOp(info, repStr), List(a(0)), a(3)))
      }
      case FunPred(`str_replacere`) => {
        val regex = regexExtractor regexAsTerm a(1)
        val aut = autDatabase.regex2Automaton(regex).asInstanceOf[AtomicStateAutomaton]
        funApps += ((ReplacePreOp(aut), List(a(0), a(2)), a(3)))
      }
      case FunPred(`str_extract`) => {
        val index = a(0) match {
          case LinearCombination.Constant(IdealInt(v)) => v
          case _ => throw new IllegalArgumentException("Not an integer")
        }
        val regex = regexExtractor regexAsTerm a(2)
        val (newindex, info) = cgTranslator.buildExtractInfo(index, regex)
        funApps += ((ExtractPreOp(newindex, info), List(a(1)), a(3)))
      }
      case FunPred(`str_len`) => {
        lengthVars.put(a(0), a(1))
        if (a(1).isZero)
          regexes += ((a(0), BricsAutomaton fromString ""))
      }
      case FunPred(`str_at`) => {
        val LinearCombination.Constant(IdealInt(ind)) = a(1)
        funApps +=
          ((TransducerPreOp(BricsTransducer.getStrAtTransducer(ind)),
            List(a(0)), a(2)))
      }
      case FunPred(f) if rexOps contains f =>
        // nothing
      case FunPred(f) if theory.extraFunctionPreOps contains f => {
        val (op, argSelector, resSelector) = theory.extraFunctionPreOps(f)
        funApps += ((op, argSelector(a), resSelector(a)))
      }
      case pred if theory.transducerPreOps contains pred =>
        funApps += ((theory.transducerPreOps(pred), List(a(0)), a(1)))
      case p if (theory.predicates contains p) =>
        // Console.err.println("Warning: ignoring " + a)
        throw new Exception ("Cannot handle literal " + a)
      case _ =>
        // nothing
    }

    ////////////////////////////////////////////////////////////////////////////
    // Collect negative literals

    for (a <- atoms.negativeLits) a.pred match {
      case `str_in_re` => {
        val regex = regexExtractor regexAsTerm a(1)
        val aut = autDatabase.regex2ComplementedAutomaton(regex)
        regexes += ((a.head, aut))
      }
      case `str_in_re_id` =>
        decodeRegexId(a, true)
      case pred if theory.transducerPreOps contains pred =>
        throw new Exception ("Cannot handle negated transducer constraint " + a)
      case p if (theory.predicates contains p) =>
        // Console.err.println("Warning: ignoring !" + a)
        throw new Exception ("Cannot handle negative literal " + a)
      case _ =>
        // nothing
    }

    ////////////////////////////////////////////////////////////////////////////
    // Check whether any of the function applications can be evaluated

    {
      var changed = true
      while (changed) {
        changed = false

        for (n <- (funApps.size - 1) to 0 by -1) {
          val (op, args, res) = funApps(n)
          if (args forall (concreteWords contains _)) {
            op.eval(args map concreteWords) match {
              case Some(newRes) =>
                (concreteWords get res) match {
                  case Some(oldRes) =>
                    if (newRes != oldRes)
                      return None
                  case None =>
                    concreteWords.put(res, newRes)
                }
              case None =>
                return None
            }
            funApps remove n
            changed = true
          }
        }
      }
    }

    ////////////////////////////////////////////////////////////////////////////
    // Check whether any of the negated equations talk about strings

    if (!goal.facts.arithConj.negativeEqs.isEmpty) {
      import TerForConvenience._
      implicit val o = order

      val stringConstants =
        ((for ((t, _) <- regexes.iterator;
               c <- t.constants.iterator) yield c) ++
         (for ((_, args, res) <- funApps.iterator;
               t <- args.iterator ++ Iterator(res);
               c <- t.constants.iterator) yield c)).toSet
      val lengthConstants =
        (for (t <- lengthVars.values.iterator;
              c <- t.constants.iterator) yield c).toSet

      for (lc <- goal.facts.arithConj.negativeEqs) lc match {
        case Seq((IdealInt.ONE, c), (IdealInt.MINUS_ONE, d))
          if concreteWords contains l(c) => {
            val str : String = concreteWords(l(c)).map(i => i.toChar)(breakOut)
            regexes += ((l(d), !(BricsAutomaton fromString str)))
        }
        case Seq((IdealInt.ONE, d), (IdealInt.MINUS_ONE, c))
          if concreteWords contains l(c) => {
            val str : String = concreteWords(l(c)).map(i => i.toChar)(breakOut)
            regexes += ((l(d), !(BricsAutomaton fromString str)))
        }
        case lc if useLength && (lc.constants forall lengthConstants) =>
          // nothing
        case lc if lc.constants exists stringConstants =>
          throw new Exception ("Cannot handle negative string equation " +
                                 (lc =/= 0))
        case _ =>
          // nothing
      }
    }

    val interestingTerms =
      ((for ((t, _) <- regexes.iterator) yield t) ++
       (for ((_, args, res) <- funApps.iterator;
             t <- args.iterator ++ Iterator(res)) yield t)).toSet

    ////////////////////////////////////////////////////////////////////////////
    // Start the actual OSTRICH solver

    SimpleAPI.withProver { lengthProver =>
      val lProver =
        if (useLength) {
          lengthProver setConstructProofs true
          lengthProver.addConstantsRaw(order sort order.orderedConstants)

          lengthProver addAssertion goal.facts.arithConj

          for (t <- interestingTerms)
            lengthVars.getOrElseUpdate(
              t, lengthProver.createConstantRaw("" + t + "_len", Sort.Nat))

          import TerForConvenience._
          implicit val o = lengthProver.order

          for ((strVar, lenTerm) <- lengthVars; str <- concreteWords get strVar)
            lengthProver addAssertion (lenTerm === str.size)

          Some(lengthProver)
        } else {
          None
        }

      val exploration =
        if (eagerMode)
          Exploration.eagerExp(funApps, regexes, concreteWords.toMap,
                               lProver, lengthVars.toMap, useLength, flags)
        else
          Exploration.lazyExp(funApps, regexes, concreteWords.toMap,
                              lProver, lengthVars.toMap, useLength, flags)

      exploration.findModel match {
        case Some(model) =>
          Some(model ++ (for ((v, w) <- concreteWords) yield (v, Right(w))))
        case None =>
          None
      }
    }
  }

  //////////////////////////////////////////////////////////////////////////////

  private object Inconsistent extends Exception

  private def findConcreteWords(atoms : PredConj)
                              : Option[Map[Term, Seq[Int]]] = try {
    val res = new MHashMap[Term, Seq[Int]]

    def assign(t : Term, w : Seq[Int]) : Unit =
      (res get t) match {
        case Some(u) =>
          if (u != w)
            // inconsistent words
            throw Inconsistent
        case None =>
          res.put(t, w)
      }

    for (a <- atoms positiveLitsWithPred p(str_empty))
      assign(a.last, List())
    for (a <- atoms positiveLitsWithPred p(str_from_char)) {
      if (!a.head.isConstant)
        throw new Exception("Cannot handle " + a)
      assign(a.last, List(a.head.constant.intValueSafe))
    }

    var oldSize = 0
    while (res.size > oldSize) {
      oldSize = res.size

      for (a <- atoms positiveLitsWithPred p(str_++))
        if ((res contains a(0)) && (res contains a(1)))
          assign(a(2), res(a(0)) ++ res(a(1)))

      for (a <- atoms positiveLitsWithPred p(str_cons)) {
        if (!a.head.isConstant)
          throw new Exception("Cannot handle " + a)
        if (res contains a(1))
          assign(a(2), List(a(0).constant.intValueSafe) ++ res(a(1)))
      }
    }

    Some(res.toMap)
  } catch {
    case Inconsistent => None
  }

  /**
   * Translate term in a regex argument position into an automaton
   * returns a string if it detects only one word is accepted
   */
/*
  private def regexValue(regex : Term, regex2AFA : Regex2AFA)
      : Either[String,AtomicStateAutomaton] = {
    val b = (regex2AFA buildStrings regex).next
    if (!b.isEmpty && b(0).isLeft) {
      // In this case we've been given a string regex and expect it
      // to start and end with / /
      // if it just defines one string, treat it as a replaceall
      // else treat it as true replaceall-re
      val stringB : String = b.map(_.left.get.toChar)(collection.breakOut)
      if (stringB(0) != '/' || stringB.last != '/')
        throw new IllegalArgumentException("regex defined with a string argument expects the regular expression to start and end with /")
      val sregex = stringB.slice(1, stringB.size - 1)
      val baut = new RegExp(sregex, RegExp.NONE).toAutomaton(true)
      val w = baut.getSingleton
      if (w != null)
        return Left(w)
      else
        return Right(new BricsAutomaton(baut))
    } else {
      return Right(BricsAutomaton(regex2AFA buildRegex regex))
    }
  }
*/
}<|MERGE_RESOLUTION|>--- conflicted
+++ resolved
@@ -55,25 +55,15 @@
                  str_replace, str_replacere, str_replaceall, str_replaceallre,
                  str_replacecg, str_replaceallcg, str_extract,
                  re_none, re_all, re_allchar, re_charrange,
-<<<<<<< HEAD
-                 re_++, re_union, re_inter, re_*, re_*?, re_+, re_+?, re_opt,
+                 re_++, re_union, re_inter, re_diff, re_*, re_*?, re_+, re_+?, re_opt,
                  re_comp, re_loop, re_eps, re_capture, re_reference,
                  re_begin_anchor, re_end_anchor, FunPred}
 
   val rexOps : Set[IFunction] =
     Set(re_none, re_all, re_allchar, re_charrange, re_++, re_union, re_inter,
-        re_*, re_*?, re_+, re_+?, re_opt, re_comp, re_loop, re_eps, str_to_re,
+        re_diff, re_*, re_*?, re_+, re_+?, re_opt, re_comp, re_loop, re_eps, str_to_re,
         re_from_str, re_capture, re_reference, re_begin_anchor, re_end_anchor,
         re_from_ecma2020)
-=======
-                 re_++, re_union, re_inter, re_diff, re_*, re_+, re_opt,
-                 re_comp, re_loop, re_eps, FunPred}
-
-  val rexOps : Set[IFunction] =
-    Set(re_none, re_all, re_allchar, re_charrange, re_++, re_union, re_inter,
-        re_diff, re_*, re_+, re_opt, re_comp, re_loop, re_eps, str_to_re,
-        re_from_str, re_from_ecma2020)
->>>>>>> de6d4f5e
 
   private val p = theory.functionPredicateMap
 
