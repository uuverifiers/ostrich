/**
 * This file is part of Ostrich, an SMT solver for strings.
 * Copyright (c) 2018-2022 Matthew Hague, Philipp Ruemmer. All rights reserved.
 * 
 * Redistribution and use in source and binary forms, with or without
 * modification, are permitted provided that the following conditions are met:
 * 
 * * Redistributions of source code must retain the above copyright notice, this
 *   list of conditions and the following disclaimer.
 * 
 * * Redistributions in binary form must reproduce the above copyright notice,
 *   this list of conditions and the following disclaimer in the documentation
 *   and/or other materials provided with the distribution.
 * 
 * * Neither the name of the authors nor the names of their
 *   contributors may be used to endorse or promote products derived from
 *   this software without specific prior written permission.
 * 
 * THIS SOFTWARE IS PROVIDED BY THE COPYRIGHT HOLDERS AND CONTRIBUTORS
 * "AS IS" AND ANY EXPRESS OR IMPLIED WARRANTIES, INCLUDING, BUT NOT
 * LIMITED TO, THE IMPLIED WARRANTIES OF MERCHANTABILITY AND FITNESS
 * FOR A PARTICULAR PURPOSE ARE DISCLAIMED. IN NO EVENT SHALL THE
 * COPYRIGHT HOLDER OR CONTRIBUTORS BE LIABLE FOR ANY DIRECT,
 * INDIRECT, INCIDENTAL, SPECIAL, EXEMPLARY, OR CONSEQUENTIAL DAMAGES
 * (INCLUDING, BUT NOT LIMITED TO, PROCUREMENT OF SUBSTITUTE GOODS OR
 * SERVICES; LOSS OF USE, DATA, OR PROFITS; OR BUSINESS INTERRUPTION)
 * HOWEVER CAUSED AND ON ANY THEORY OF LIABILITY, WHETHER IN CONTRACT,
 * STRICT LIABILITY, OR TORT (INCLUDING NEGLIGENCE OR OTHERWISE)
 * ARISING IN ANY WAY OUT OF THE USE OF THIS SOFTWARE, EVEN IF ADVISED
 * OF THE POSSIBILITY OF SUCH DAMAGE.
 */

package ostrich

import ostrich.automata.{Automaton, BricsAutomaton}
import ostrich.preop.{PreOp, ConcatPreOp}

import ap.SimpleAPI
import ap.parser.IFunction
import ap.terfor.{Term, Formula, TerForConvenience, ConstantTerm, OneTerm}
import ap.terfor.preds.{PredConj, Atom}
import ap.terfor.linearcombination.LinearCombination
import ap.terfor.conjunctions.Conjunction
import ap.types.Sort
import ap.proof.goal.Goal
import ap.proof.theoryPlugins.Plugin
import ap.basetypes.IdealInt

import dk.brics.automaton.{RegExp, Automaton => BAutomaton}
<<<<<<< HEAD

=======
>>>>>>> 01b0600c
import scala.collection.mutable.{ArrayBuffer, HashMap => MHashMap,
                                 HashSet => MHashSet}

object OstrichSolver {

  /**
   * Exception thrown by the backward propagation algorithm when it
   * encounters constraints that cannot be handled: e.g.,
   * non-tree-like or cyclic constraints.
   */
  protected[ostrich] class BackwardException
                     extends Exception("backward propagation failed")

  protected[ostrich] case object BackwardFailed
                     extends BackwardException

  protected[ostrich] case class BlockingActions(actions : Seq[Plugin.Action])
                     extends BackwardException

}

class OstrichSolver(theory : OstrichStringTheory,
                    flags : OFlags) {

  import OstrichSolver._
  import theory.{str_from_char, str_len, str_empty, str_cons, str_++,
                 str_in_re, str_char_count,
                 str_in_re_id, str_to_re, re_from_str,
                 re_from_ecma2020, re_from_ecma2020_flags,
                 re_case_insensitive,
                 str_replace, str_replacere, str_replaceall, str_replaceallre,
                 str_prefixof,
                 re_none, re_all, re_allchar, re_charrange,
                 re_++, re_union, re_inter, re_diff, re_*, re_*?, re_+, re_+?, re_opt, re_opt_?,
                 re_comp, re_loop, re_loop_?, re_eps, re_capture, re_reference,
                 re_begin_anchor, re_end_anchor, FunPred, strDatabase}

  val rexOps : Set[IFunction] =
    Set(re_none, re_all, re_allchar, re_charrange, re_++, re_union, re_inter,
        re_diff, re_*, re_*?, re_+, re_+?, re_opt, re_opt_?, re_comp, re_loop, re_loop_?, re_eps, str_to_re,
        re_from_str, re_capture, re_reference, re_begin_anchor, re_end_anchor,
        re_from_ecma2020, re_from_ecma2020_flags, re_case_insensitive)

  private val p = theory.functionPredicateMap

  private val autDatabase = theory.autDatabase

  def findStringModel(goal : Goal)
                    : Option[Map[Term, Either[IdealInt, Seq[Int]]]] = {
    val atoms = goal.facts.predConj
    val order = goal.order

    val containsLength = !(atoms positiveLitsWithPred p(str_len)).isEmpty
    val eagerMode = flags.eagerAutomataOperations

    val useLength = flags.useLength match {

      case OFlags.LengthOptions.Off  => {
        if (containsLength)
          Console.err.println(
            "Warning: problem uses the string length operator, but -length=off")
        false
      }

      case OFlags.LengthOptions.On   =>
        true

      case OFlags.LengthOptions.Auto => {
        if (containsLength)
          Console.err.println(
            "Warning: assuming -length=on to handle length constraints")
        containsLength
      }

    }

    val regexExtractor =
      theory.RegexExtractor(goal)
    val stringFunctionTranslator =
      new OstrichStringFunctionTranslator(theory, goal.facts)

    // extract regex constraints and function applications from the
    // literals
    val funApps    = new ArrayBuffer[(PreOp, Seq[Term], Term)]
    val regexes    = new ArrayBuffer[(Term, Automaton)]
    val negEqs     = new ArrayBuffer[(Term, Term)]
    val lengthVars = new MHashMap[Term, Term]

    ////////////////////////////////////////////////////////////////////////////

    def decodeRegexId(a : Atom, complemented : Boolean) : Unit = a(1) match {
      case LinearCombination.Constant(id) => {
        val autOption =
          if (complemented)
            autDatabase.id2ComplementedAutomaton(id.intValueSafe)
          else
            autDatabase.id2Automaton(id.intValueSafe)

        autOption match {
          case Some(aut) =>
            regexes += ((a.head, aut))
          case None =>
            throw new Exception ("Could not decode regex id " + a(1))
        }
      }
      case lc =>
        throw new Exception ("Could not decode regex id " + lc)
    }

    ////////////////////////////////////////////////////////////////////////////
    // Collect positive literals

    for (a <- atoms.positiveLits) a.pred match {
      case `str_in_re` => {
        val regex = regexExtractor regexAsTerm a(1)
        val aut = autDatabase.regex2Automaton(regex)
        regexes += ((a.head, aut))
      }
      case `str_in_re_id` =>
        decodeRegexId(a, false)
      case FunPred(`str_len`) => {
        lengthVars.put(a(0), a(1))
        if (a(1).isZero)
          regexes += ((a(0), BricsAutomaton fromString ""))
      }
      case FunPred(`str_char_count`) => {
        // ignore
      }
      case `str_prefixof` => {
        val rightVar = theory.StringSort.newConstant("rhs")
        funApps += ((ConcatPreOp, List(a(0), rightVar), a(1)))
      }
      case FunPred(f) if rexOps contains f =>
        // nothing
      case p if (theory.predicates contains p) =>
        stringFunctionTranslator(a) match {
          case Some((op, args, res)) =>
            funApps += ((op(), args, res))
          case _ =>
            throw new Exception ("Cannot handle literal " + a)
        }
      case _ =>
        // nothing
    }

    ////////////////////////////////////////////////////////////////////////////
    // Collect negative literals

    for (a <- atoms.negativeLits) a.pred match {
      case `str_in_re` => {
        val regex = regexExtractor regexAsTerm a(1)
        val aut = autDatabase.regex2ComplementedAutomaton(regex)
        regexes += ((a.head, aut))
      }
      case `str_in_re_id` =>
        decodeRegexId(a, true)
      case pred if theory.transducerPreOps contains pred =>
        throw new Exception ("Cannot handle negated transducer constraint " + a)
      case p if (theory.predicates contains p) =>
        // Console.err.println("Warning: ignoring !" + a)
        throw new Exception ("Cannot handle negative literal " + a)
      case _ =>
        // nothing
    }

    ////////////////////////////////////////////////////////////////////////////
    // Check whether any of the negated equations talk about strings

    if (!goal.facts.arithConj.negativeEqs.isEmpty) {
      import TerForConvenience._
      implicit val o = order

      val stringConstants =
        ((for ((t, _) <- regexes.iterator;
               c <- t.constants.iterator) yield c) ++
         (for ((_, args, res) <- funApps.iterator;
               t <- args.iterator ++ Iterator(res);
               c <- t.constants.iterator) yield c) ++
         (for (a <- (atoms positiveLitsWithPred p(str_len)).iterator;
               c <- a(0).constants.iterator) yield c)).toSet
      val lengthConstants =
        (for (t <- lengthVars.values.iterator;
              c <- t.constants.iterator) yield c).toSet

      for (lc <- goal.facts.arithConj.negativeEqs) lc match {
        case Seq((IdealInt.ONE, c : ConstantTerm))
            if (stringConstants contains c) && (strDatabase containsId 0) => {
          val str = strDatabase id2Str 0
          regexes += ((l(c), !(BricsAutomaton fromString str)))
        }
        case Seq((IdealInt.ONE, c : ConstantTerm), (IdealInt(coeff), OneTerm))
            if (stringConstants contains c) &&
               (strDatabase containsId -coeff) => {
          val str = strDatabase id2Str -coeff
          regexes += ((l(c), !(BricsAutomaton fromString str)))
        }
        case lc if useLength && (lc.constants forall lengthConstants) =>
          // nothing
        case Seq((IdealInt.ONE, c : ConstantTerm),
                 (IdealInt.MINUS_ONE, d : ConstantTerm))
            if stringConstants(c) && stringConstants(d) =>
          negEqs += ((c, d))
        case lc if lc.constants exists stringConstants =>
          throw new Exception ("Cannot handle negative string equation " +
                                 (lc =/= 0))
        case _ =>
          // nothing
      }

      if (!negEqs.isEmpty) {
        // make sure that symbols mentioned in negated equations have some
        // regex constraint, and thus will be included in the solution
        val regexCoveredTerms = new MHashSet[Term]
        for ((t, _) <- regexes)
          regexCoveredTerms += t

        for ((c, d) <- negEqs) {
          if (regexCoveredTerms add c)
            regexes += ((l(c), BricsAutomaton.makeAnyString()))
          if (regexCoveredTerms add d)
            regexes += ((l(d), BricsAutomaton.makeAnyString()))
        }
      }
    }

    val interestingTerms =
      ((for ((t, _) <- regexes.iterator) yield t) ++
       (for ((_, args, res) <- funApps.iterator;
             t <- args.iterator ++ Iterator(res)) yield t)).toSet

    ////////////////////////////////////////////////////////////////////////////
    // Start the actual OSTRICH solver

    SimpleAPI.withProver { lengthProver =>
      val lProver =
        if (useLength) {
          lengthProver setConstructProofs true
          lengthProver.addConstantsRaw(order sort order.orderedConstants)

          lengthProver addAssertion goal.facts.arithConj

          for (t <- interestingTerms)
            lengthVars.getOrElseUpdate(
              t, lengthProver.createConstantRaw("" + t + "_len", Sort.Nat))

          import TerForConvenience._
          implicit val o = lengthProver.order

          Some(lengthProver)
        } else {
          None
        }

      val exploration =
        if (eagerMode)
          Exploration.eagerExp(funApps.toSeq, regexes.toSeq, strDatabase,
                               lProver, lengthVars.toMap, useLength, flags)
        else
          Exploration.lazyExp(funApps.toSeq, regexes.toSeq, strDatabase,
                              lProver, lengthVars.toMap, useLength, flags)

      val result = exploration.findModel

      ////////////////////////////////////////////////////////////////////////////
      // Verify that the result satisfies all constraints that could
      // not be included initially

      for (model <- result) {
        import TerForConvenience._
        implicit val o = order

        for ((c, d) <- negEqs) {
          val Right(cVal) = model(l(c))
          val Right(dVal) = model(l(d))

          if (cVal == dVal) {
            Console.err.println("   ... disequality is not satisfied: " +
                                  c + " != " + d)
            val strId = strDatabase.list2Id(cVal)
            throw new BlockingActions(List(
              Plugin.AxiomSplit(List(c =/= d),
                                List((c =/= strId, List()),
                                     (c === strId & d =/= strId, List())),
                                theory)))
          }
        }
      }

      if (result.isDefined)
        Console.err.println("   ... sat")
      else
        Console.err.println("   ... unsat")

      result
    }
  }
}<|MERGE_RESOLUTION|>--- conflicted
+++ resolved
@@ -47,10 +47,6 @@
 import ap.basetypes.IdealInt
 
 import dk.brics.automaton.{RegExp, Automaton => BAutomaton}
-<<<<<<< HEAD
-
-=======
->>>>>>> 01b0600c
 import scala.collection.mutable.{ArrayBuffer, HashMap => MHashMap,
                                  HashSet => MHashSet}
 
