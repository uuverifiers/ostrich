/**
 * This file is part of Ostrich, an SMT solver for strings.
 * Copyright (c) 2018-2021 Matthew Hague, Philipp Ruemmer. All rights reserved.
 * 
 * Redistribution and use in source and binary forms, with or without
 * modification, are permitted provided that the following conditions are met:
 * 
 * * Redistributions of source code must retain the above copyright notice, this
 *   list of conditions and the following disclaimer.
 * 
 * * Redistributions in binary form must reproduce the above copyright notice,
 *   this list of conditions and the following disclaimer in the documentation
 *   and/or other materials provided with the distribution.
 * 
 * * Neither the name of the authors nor the names of their
 *   contributors may be used to endorse or promote products derived from
 *   this software without specific prior written permission.
 * 
 * THIS SOFTWARE IS PROVIDED BY THE COPYRIGHT HOLDERS AND CONTRIBUTORS
 * "AS IS" AND ANY EXPRESS OR IMPLIED WARRANTIES, INCLUDING, BUT NOT
 * LIMITED TO, THE IMPLIED WARRANTIES OF MERCHANTABILITY AND FITNESS
 * FOR A PARTICULAR PURPOSE ARE DISCLAIMED. IN NO EVENT SHALL THE
 * COPYRIGHT HOLDER OR CONTRIBUTORS BE LIABLE FOR ANY DIRECT,
 * INDIRECT, INCIDENTAL, SPECIAL, EXEMPLARY, OR CONSEQUENTIAL DAMAGES
 * (INCLUDING, BUT NOT LIMITED TO, PROCUREMENT OF SUBSTITUTE GOODS OR
 * SERVICES; LOSS OF USE, DATA, OR PROFITS; OR BUSINESS INTERRUPTION)
 * HOWEVER CAUSED AND ON ANY THEORY OF LIABILITY, WHETHER IN CONTRACT,
 * STRICT LIABILITY, OR TORT (INCLUDING NEGLIGENCE OR OTHERWISE)
 * ARISING IN ANY WAY OUT OF THE USE OF THIS SOFTWARE, EVEN IF ADVISED
 * OF THE POSSIBILITY OF SUCH DAMAGE.
 */

package ostrich

import ap.SimpleAPI
import ap.parser.IFunction
import ap.terfor.{Term, TerForConvenience}
import ap.terfor.preds.{PredConj, Atom}
import ap.terfor.linearcombination.LinearCombination
import ap.types.Sort
import ap.proof.goal.Goal
import ap.basetypes.IdealInt

import dk.brics.automaton.{RegExp, Automaton => BAutomaton}

import scala.collection.breakOut
import scala.collection.mutable.{ArrayBuffer, HashMap => MHashMap}

class OstrichSolver(theory : OstrichStringTheory,
                    flags : OFlags) {

  import theory.{str_from_char, str_len, str_empty, str_cons, str_at, str_++,
                 str_in_re,
                 str_in_re_id, str_to_re, re_from_str, re_from_ecma2020,
                 str_replace, str_replacere, str_replaceall, str_replaceallre,
                 re_none, re_all, re_allchar, re_charrange,
<<<<<<< HEAD
                 re_++, re_union, re_inter, re_*, re_+, re_opt, re_comp,
                 re_loop, re_eps, FunPred, strDatabase}
=======
                 re_++, re_union, re_inter, re_diff, re_*, re_+, re_opt,
                 re_comp, re_loop, re_eps, FunPred}
>>>>>>> de6d4f5e

  val rexOps : Set[IFunction] =
    Set(re_none, re_all, re_allchar, re_charrange, re_++, re_union, re_inter,
        re_diff, re_*, re_+, re_opt, re_comp, re_loop, re_eps, str_to_re,
        re_from_str, re_from_ecma2020)

  private val p = theory.functionPredicateMap

  private val autDatabase = theory.autDatabase

  def findStringModel(goal : Goal)
                    : Option[Map[Term, Either[IdealInt, Seq[Int]]]] = {
    val atoms = goal.facts.predConj
    val order = goal.order

    val containsLength = !(atoms positiveLitsWithPred p(str_len)).isEmpty
    val eagerMode = flags.eagerAutomataOperations

    val useLength = flags.useLength match {

      case OFlags.LengthOptions.Off  => {
        if (containsLength)
          Console.err.println(
            "Warning: problem uses the string length operator, but -length=off")
        false
      }

      case OFlags.LengthOptions.On   =>
        true

      case OFlags.LengthOptions.Auto => {
        if (containsLength)
          Console.err.println(
            "Warning: assuming -length=on to handle length constraints")
        containsLength
      }

    }

    val wordExtractor = theory.WordExtractor(goal)
    val regexExtractor = theory.RegexExtractor(goal)

//    Console.err.println(atoms)

    val concreteWords = new MHashMap[Term, Seq[Int]]
    findConcreteWords(atoms) match {
      case Some(w) => concreteWords ++= w
      case None => return None
    }

    //Added by Riccardo
/*
    for (a <- atoms.positiveLits) a.pred match {
      case FunPred(`str_cons` | `str_empty`)  => {
        if (a(0).isConstant)
          concreteWords put (a(0), this.theory.strDatabase.id2Str(a(0).constant.intValueSafe))
      }
      case `str_in_re_id` => {
        if (a(0).isConstant)
          concreteWords put (a(0), this.theory.strDatabase.id2Str(a(0).constant.intValueSafe))
      }
      case _ =>
    }
 */

    // extract regex constraints and function applications from the
    // literals
    val funApps    = new ArrayBuffer[(PreOp, Seq[Term], Term)]
    val regexes    = new ArrayBuffer[(Term, Automaton)]
    val lengthVars = new MHashMap[Term, Term]

    ////////////////////////////////////////////////////////////////////////////

    def decodeRegexId(a : Atom, complemented : Boolean) : Unit = a(1) match {
      case LinearCombination.Constant(id) => {
        val autOption =
          if (complemented)
            autDatabase.id2ComplementedAutomaton(id.intValueSafe)
          else
            autDatabase.id2Automaton(id.intValueSafe)

        autOption match {
          case Some(aut) =>
            regexes += ((a.head, aut))
          case None =>
            throw new Exception ("Could not decode regex id " + a(1))
        }
      }
      case lc =>
        throw new Exception ("Could not decode regex id " + lc)
    }

    ////////////////////////////////////////////////////////////////////////////
    // Collect positive literals

    for (a <- atoms.positiveLits) a.pred match {
      case FunPred(`str_from_char` | `str_cons` | `str_empty`)
        if concreteWords contains a.last =>
        // nothing, can be ignored
      case FunPred(`str_++`)
        if a forall { t => concreteWords contains t } =>
        // nothing, can be ignored
      case `str_in_re` => {
        val regex = regexExtractor regexAsTerm a(1)
        val aut = autDatabase.regex2Automaton(regex)
        regexes += ((a.head, aut))
      }
      case `str_in_re_id` =>
        decodeRegexId(a, false)
      case FunPred(`str_++`) =>
        funApps += ((ConcatPreOp, List(a(0), a(1)), a(2)))
      case FunPred(`str_replaceall`) => {
        // Modified by Riccardo
        val b = if (a(1).isConstant) this.theory.strDatabase.id2Str(a(1).constant.intValueSafe)
                else (wordExtractor extractWord a(1)).asConcreteWord
        funApps += ((ReplaceAllPreOp(b map (_.toChar)), List(a(0), a(2)), a(3)))
      }
      case FunPred(`str_replace`) => {
        val b = if (a(1).isConstant) this.theory.strDatabase.id2Str(a(1).constant.intValueSafe)
        else (wordExtractor extractWord a(1)).asConcreteWord
        funApps += ((ReplacePreOp(b map (_.toChar)), List(a(0), a(2)), a(3)))
      }
      case FunPred(`str_replaceallre`) => {
        val regex = regexExtractor regexAsTerm a(1)
        val aut = autDatabase.regex2Automaton(regex).asInstanceOf[AtomicStateAutomaton]
        funApps += ((ReplaceAllPreOp(aut), List(a(0), a(2)), a(3)))
      }
      case FunPred(`str_replacere`) => {
        val regex = regexExtractor regexAsTerm a(1)
        val aut = autDatabase.regex2Automaton(regex).asInstanceOf[AtomicStateAutomaton]
        funApps += ((ReplacePreOp(aut), List(a(0), a(2)), a(3)))
      }
      case FunPred(`str_len`) => {
        lengthVars.put(a(0), a(1))
        if (a(1).isZero)
          regexes += ((a(0), BricsAutomaton fromString ""))
      }
      case FunPred(`str_at`) => {
        val LinearCombination.Constant(IdealInt(ind)) = a(1)
        funApps +=
          ((TransducerPreOp(BricsTransducer.getStrAtTransducer(ind)),
            List(a(0)), a(2)))
      }
      case FunPred(f) if rexOps contains f =>
        // nothing
      case FunPred(f) if theory.extraFunctionPreOps contains f => {
        val (op, argSelector, resSelector) = theory.extraFunctionPreOps(f)
        funApps += ((op, argSelector(a), resSelector(a)))
      }
      case pred if theory.transducerPreOps contains pred =>
        funApps += ((theory.transducerPreOps(pred), List(a(0)), a(1)))
      case p if (theory.predicates contains p) =>
        // Console.err.println("Warning: ignoring " + a)
        throw new Exception ("Cannot handle literal " + a)
      case _ =>
        // nothing
    }

    ////////////////////////////////////////////////////////////////////////////
    // Collect negative literals

    for (a <- atoms.negativeLits) a.pred match {
      case `str_in_re` => {
        val regex = regexExtractor regexAsTerm a(1)
        val aut = autDatabase.regex2ComplementedAutomaton(regex)
        regexes += ((a.head, aut))
      }
      case `str_in_re_id` =>
        decodeRegexId(a, true)
      case pred if theory.transducerPreOps contains pred =>
        throw new Exception ("Cannot handle negated transducer constraint " + a)
      case p if (theory.predicates contains p) =>
        // Console.err.println("Warning: ignoring !" + a)
        throw new Exception ("Cannot handle negative literal " + a)
      case _ =>
        // nothing
    }

    ////////////////////////////////////////////////////////////////////////////
    // Check whether any of the function applications can be evaluated

    {
/* %%%%%%%%%%%%%%%%%% Old Riccardo's things %%%%%%%%%%%%%%%%%%%
      import TerForConvenience._
      implicit val o = order

      val lengthConstants =
        (for (t <- lengthVars.values.iterator;
              c <- t.constants.iterator) yield c).toSet

      for (lc <- goal.facts.arithConj.negativeEqs) lc match {
        case Seq((IdealInt.ONE, c), (IdealInt.MINUS_ONE, d))
          if concreteWords contains l(c) => {
            val str : String = concreteWords(l(c)).map(i => i.toChar)(breakOut)
            regexes += ((l(d), !(BricsAutomaton fromString str)))
          }
        case Seq((IdealInt.ONE, d), (IdealInt.MINUS_ONE, c))
          if concreteWords contains l(c) => {
            val str : String = concreteWords(l(c)).map(i => i.toChar)(breakOut)
            regexes += ((l(d), !(BricsAutomaton fromString str)))
          }
        case lc
          if useLength && (lc.constants forall lengthConstants) =>
          // nothing
        case _ =>
          Console.err.println("Warning: ignoring " + (lc =/= 0))
      }
    }

    ////////////////////////////////////////////////////////////////////////////

    // check whether any of the function applications can be evaluated
    {
 %%%%%%%%%%%%%%%%%% Old Riccardo's things %%%%%%%%%%%%%%%%%%% */

      var changed = true
      while (changed) {
        changed = false

        for (n <- (funApps.size - 1) to 0 by -1) {
          val (op, args, res) = funApps(n)
          if (args forall (concreteWords contains _)) {
            op.eval(args map concreteWords) match {
              case Some(newRes) =>
                (concreteWords get res) match {
                  case Some(oldRes) =>
                    if (newRes != oldRes)
                      return None
                  case None =>
                    concreteWords.put(res, newRes)
                }
              case None =>
                return None
            }
            funApps remove n
            changed = true
          }
        }
      }
    }

    ////////////////////////////////////////////////////////////////////////////
    // Check whether any of the negated equations talk about strings

    if (!goal.facts.arithConj.negativeEqs.isEmpty) {
      import TerForConvenience._
      implicit val o = order

      val stringConstants =
        ((for ((t, _) <- regexes.iterator;
               c <- t.constants.iterator) yield c) ++
         (for ((_, args, res) <- funApps.iterator;
               t <- args.iterator ++ Iterator(res);
               c <- t.constants.iterator) yield c)).toSet
      val lengthConstants =
        (for (t <- lengthVars.values.iterator;
              c <- t.constants.iterator) yield c).toSet

      for (lc <- goal.facts.arithConj.negativeEqs) lc match {
        case Seq((IdealInt.ONE, c), (IdealInt.MINUS_ONE, d))
          if concreteWords contains l(c) => {
            val str : String = concreteWords(l(c)).map(i => i.toChar)(breakOut)
            regexes += ((l(d), !(BricsAutomaton fromString str)))
        }
        case Seq((IdealInt.ONE, d), (IdealInt.MINUS_ONE, c))
          if concreteWords contains l(c) => {
            val str : String = concreteWords(l(c)).map(i => i.toChar)(breakOut)
            regexes += ((l(d), !(BricsAutomaton fromString str)))
        }
        case lc if useLength && (lc.constants forall lengthConstants) =>
          // nothing
        case lc if lc.constants exists stringConstants =>
          throw new Exception ("Cannot handle negative string equation " +
                                 (lc =/= 0))
        case _ =>
          // nothing
      }
    }

    val interestingTerms =
      ((for ((t, _) <- regexes.iterator) yield t) ++
       (for ((_, args, res) <- funApps.iterator;
             t <- args.iterator ++ Iterator(res)) yield t)).toSet

    ////////////////////////////////////////////////////////////////////////////
    // Start the actual OSTRICH solver

    SimpleAPI.withProver { lengthProver =>
      val lProver =
        if (useLength) {
          lengthProver setConstructProofs true
          lengthProver.addConstantsRaw(order sort order.orderedConstants)

          lengthProver addAssertion goal.facts.arithConj

          for (t <- interestingTerms)
            lengthVars.getOrElseUpdate(
              t, lengthProver.createConstantRaw("" + t + "_len", Sort.Nat))

          import TerForConvenience._
          implicit val o = lengthProver.order

          for ((strVar, lenTerm) <- lengthVars; str <- concreteWords get strVar)
            lengthProver addAssertion (lenTerm === str.size)

          Some(lengthProver)
        } else {
          None
        }

      val exploration =
        if (eagerMode)
          Exploration.eagerExp(funApps, regexes, concreteWords.toMap, strDatabase,
                               lProver, lengthVars.toMap, useLength, flags)
        else
          Exploration.lazyExp(funApps, regexes, concreteWords.toMap, strDatabase,
                              lProver, lengthVars.toMap, useLength, flags)

      exploration.findModel match {
        case Some(model) =>
          Some(model ++ (for ((v, w) <- concreteWords) yield (v, Right(w))))
        case None =>
          None
      }
    }
  }

  //////////////////////////////////////////////////////////////////////////////

  private object Inconsistent extends Exception

  private def findConcreteWords(atoms : PredConj)
                              : Option[Map[Term, Seq[Int]]] = try {
    val res = new MHashMap[Term, Seq[Int]]

    def assign(t : Term, w : Seq[Int]) : Unit =
      (res get t) match {
        case Some(u) =>
          if (u != w)
            // inconsistent words
            throw Inconsistent
        case None =>
          res.put(t, w)
      }

    for (a <- atoms positiveLitsWithPred p(str_empty))
      assign(a.last, List())
    for (a <- atoms positiveLitsWithPred p(str_from_char)) {
      if (!a.head.isConstant)
        throw new Exception("Cannot handle " + a)
      assign(a.last, List(a.head.constant.intValueSafe))
    }

    var oldSize = 0
    while (res.size > oldSize) {
      oldSize = res.size

      for (a <- atoms positiveLitsWithPred p(str_++))
        if ((res contains a(0)) && (res contains a(1)))
          assign(a(2), res(a(0)) ++ res(a(1)))

      for (a <- atoms positiveLitsWithPred p(str_cons)) {
        if (!a.head.isConstant)
          throw new Exception("Cannot handle " + a)
        if (res contains a(1))
          assign(a(2), List(a(0).constant.intValueSafe) ++ res(a(1)))
      }
    }

    Some(res.toMap)
  } catch {
    case Inconsistent => None
  }

  /**
   * Translate term in a regex argument position into an automaton
   * returns a string if it detects only one word is accepted
   */
/*
  private def regexValue(regex : Term, regex2AFA : Regex2AFA)
      : Either[String,AtomicStateAutomaton] = {
    val b = (regex2AFA buildStrings regex).next
    if (!b.isEmpty && b(0).isLeft) {
      // In this case we've been given a string regex and expect it
      // to start and end with / /
      // if it just defines one string, treat it as a replaceall
      // else treat it as true replaceall-re
      val stringB : String = b.map(_.left.get.toChar)(collection.breakOut)
      if (stringB(0) != '/' || stringB.last != '/')
        throw new IllegalArgumentException("regex defined with a string argument expects the regular expression to start and end with /")
      val sregex = stringB.slice(1, stringB.size - 1)
      val baut = new RegExp(sregex, RegExp.NONE).toAutomaton(true)
      val w = baut.getSingleton
      if (w != null)
        return Left(w)
      else
        return Right(new BricsAutomaton(baut))
    } else {
      return Right(BricsAutomaton(regex2AFA buildRegex regex))
    }
  }
*/
}<|MERGE_RESOLUTION|>--- conflicted
+++ resolved
@@ -54,13 +54,8 @@
                  str_in_re_id, str_to_re, re_from_str, re_from_ecma2020,
                  str_replace, str_replacere, str_replaceall, str_replaceallre,
                  re_none, re_all, re_allchar, re_charrange,
-<<<<<<< HEAD
-                 re_++, re_union, re_inter, re_*, re_+, re_opt, re_comp,
-                 re_loop, re_eps, FunPred, strDatabase}
-=======
                  re_++, re_union, re_inter, re_diff, re_*, re_+, re_opt,
-                 re_comp, re_loop, re_eps, FunPred}
->>>>>>> de6d4f5e
+                 re_comp, re_loop, re_eps, FunPred, strDatabase}
 
   val rexOps : Set[IFunction] =
     Set(re_none, re_all, re_allchar, re_charrange, re_++, re_union, re_inter,
