--- conflicted
+++ resolved
@@ -1,34 +1,3 @@
-<<<<<<< HEAD
-/** This file is part of Ostrich, an SMT solver for strings. Copyright (c)
-  * 2018-2021 Matthew Hague, Philipp Ruemmer. All rights reserved.
-  *
-  * Redistribution and use in source and binary forms, with or without
-  * modification, are permitted provided that the following conditions are met:
-  *
-  * * Redistributions of source code must retain the above copyright notice,
-  * this list of conditions and the following disclaimer.
-  *
-  * * Redistributions in binary form must reproduce the above copyright notice,
-  * this list of conditions and the following disclaimer in the documentation
-  * and/or other materials provided with the distribution.
-  *
-  * * Neither the name of the authors nor the names of their contributors may be
-  * used to endorse or promote products derived from this software without
-  * specific prior written permission.
-  *
-  * THIS SOFTWARE IS PROVIDED BY THE COPYRIGHT HOLDERS AND CONTRIBUTORS "AS IS"
-  * AND ANY EXPRESS OR IMPLIED WARRANTIES, INCLUDING, BUT NOT LIMITED TO, THE
-  * IMPLIED WARRANTIES OF MERCHANTABILITY AND FITNESS FOR A PARTICULAR PURPOSE
-  * ARE DISCLAIMED. IN NO EVENT SHALL THE COPYRIGHT HOLDER OR CONTRIBUTORS BE
-  * LIABLE FOR ANY DIRECT, INDIRECT, INCIDENTAL, SPECIAL, EXEMPLARY, OR
-  * CONSEQUENTIAL DAMAGES (INCLUDING, BUT NOT LIMITED TO, PROCUREMENT OF
-  * SUBSTITUTE GOODS OR SERVICES; LOSS OF USE, DATA, OR PROFITS; OR BUSINESS
-  * INTERRUPTION) HOWEVER CAUSED AND ON ANY THEORY OF LIABILITY, WHETHER IN
-  * CONTRACT, STRICT LIABILITY, OR TORT (INCLUDING NEGLIGENCE OR OTHERWISE)
-  * ARISING IN ANY WAY OUT OF THE USE OF THIS SOFTWARE, EVEN IF ADVISED OF THE
-  * POSSIBILITY OF SUCH DAMAGE.
-  */
-=======
 /**
  * This file is part of Ostrich, an SMT solver for strings.
  * Copyright (c) 2018-2022 Matthew Hague, Philipp Ruemmer. All rights reserved.
@@ -60,7 +29,6 @@
  * ARISING IN ANY WAY OUT OF THE USE OF THIS SOFTWARE, EVEN IF ADVISED
  * OF THE POSSIBILITY OF SUCH DAMAGE.
  */
->>>>>>> f60cc233
 
 package ostrich
 
@@ -81,18 +49,6 @@
 }
 
 case class OFlags(
-<<<<<<< HEAD
-    // Pre-image specific options
-    eagerAutomataOperations: Boolean = false,
-    measureTimes: Boolean = false,
-    useLength: OFlags.LengthOptions.Value = OFlags.LengthOptions.Auto,
-    forwardApprox: Boolean = false,
-    minimizeAutomata: Boolean = false,
-    strategy: OFlags.StrategyOptions.Value = OFlags.StrategyOptions.Basic
-){
-  def useCostEnrich: Boolean = strategy == OFlags.StrategyOptions.CostEnrich
-}
-=======
 
   // Pre-image specific options
   eagerAutomataOperations : Boolean = false,
@@ -103,5 +59,4 @@
   forwardApprox           : Boolean = false,
   minimizeAutomata        : Boolean = false  
 
-)
->>>>>>> f60cc233
+)