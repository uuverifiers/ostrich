--- conflicted
+++ resolved
@@ -84,24 +84,14 @@
   regexTranslator         : OFlags.RegexTranslator.Value =
                               OFlags.RegexTranslator.Hybrid,
 
-<<<<<<< HEAD
-    backend: OFlags.CEABackend.Value = OFlags.CEABackend.Unary,
-    useCostEnriched: Boolean = false,
-    debug: Boolean = false,
-    lazyCheckConsistency: Boolean = false,
-    NuxmvBackend: OFlags.NuxmvBackend.Value = OFlags.NuxmvBackend.Ic3,
-    findModelStrategy: OFlags.FindModelBy.Value = OFlags.FindModelBy.Mixed,
-    searchStringStrategy: OFlags.SearchStringBy.Value = OFlags.SearchStringBy.MoreUpdatesFirst,
-    countUnwindStrategy: OFlags.NestedCountUnwindBy.Value = OFlags.NestedCountUnwindBy.MinFisrt,
-    compApprox: Boolean = false,
-    simplyAutByVec: Boolean = true,
-=======
-  // Options for the cost-enriched-automata solver
-  ceaBackend              : OFlags.CEABackend.Value = OFlags.CEABackend.Unary,
-  useCostEnriched         : Boolean = false,
-  debug                   : Boolean = false,
-  underApprox             : Boolean = true,
-  underApproxBound        : Int = 15,
-  simplifyAut             : Boolean = true
->>>>>>> 01b0600c
+  backend: OFlags.CEABackend.Value = OFlags.CEABackend.Unary,
+  useCostEnriched: Boolean = false,
+  debug: Boolean = false,
+  lazyCheckConsistency: Boolean = false,
+  NuxmvBackend: OFlags.NuxmvBackend.Value = OFlags.NuxmvBackend.Ic3,
+  findModelStrategy: OFlags.FindModelBy.Value = OFlags.FindModelBy.Mixed,
+  searchStringStrategy: OFlags.SearchStringBy.Value = OFlags.SearchStringBy.MoreUpdatesFirst,
+  countUnwindStrategy: OFlags.NestedCountUnwindBy.Value = OFlags.NestedCountUnwindBy.MinFisrt,
+  compApprox: Boolean = false,
+  simplyAutByVec: Boolean = true,
 )