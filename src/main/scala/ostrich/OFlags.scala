--- conflicted
+++ resolved
@@ -43,7 +43,6 @@
   }
 
   object CEABackend extends Enumeration {
-<<<<<<< HEAD
     val Baseline, Unary, Catra, Nuxmv = Value
   }
 
@@ -61,9 +60,6 @@
 
   object SearchStringBy extends Enumeration{
     val MoreUpdatesFirst, Random = Value
-=======
-    val Baseline, Unary, Catra = Value
->>>>>>> 93a8e3d6
   }
 
   /**
