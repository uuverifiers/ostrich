/**
 * This file is part of Ostrich, an SMT solver for strings.
 * Copyright (c) 2018-2023 Matthew Hague, Philipp Ruemmer. All rights reserved.
 * 
 * Redistribution and use in source and binary forms, with or without
 * modification, are permitted provided that the following conditions are met:
 * 
 * * Redistributions of source code must retain the above copyright notice, this
 *   list of conditions and the following disclaimer.
 * 
 * * Redistributions in binary form must reproduce the above copyright notice,
 *   this list of conditions and the following disclaimer in the documentation
 *   and/or other materials provided with the distribution.
 * 
 * * Neither the name of the authors nor the names of their
 *   contributors may be used to endorse or promote products derived from
 *   this software without specific prior written permission.
 * 
 * THIS SOFTWARE IS PROVIDED BY THE COPYRIGHT HOLDERS AND CONTRIBUTORS
 * "AS IS" AND ANY EXPRESS OR IMPLIED WARRANTIES, INCLUDING, BUT NOT
 * LIMITED TO, THE IMPLIED WARRANTIES OF MERCHANTABILITY AND FITNESS
 * FOR A PARTICULAR PURPOSE ARE DISCLAIMED. IN NO EVENT SHALL THE
 * COPYRIGHT HOLDER OR CONTRIBUTORS BE LIABLE FOR ANY DIRECT,
 * INDIRECT, INCIDENTAL, SPECIAL, EXEMPLARY, OR CONSEQUENTIAL DAMAGES
 * (INCLUDING, BUT NOT LIMITED TO, PROCUREMENT OF SUBSTITUTE GOODS OR
 * SERVICES; LOSS OF USE, DATA, OR PROFITS; OR BUSINESS INTERRUPTION)
 * HOWEVER CAUSED AND ON ANY THEORY OF LIABILITY, WHETHER IN CONTRACT,
 * STRICT LIABILITY, OR TORT (INCLUDING NEGLIGENCE OR OTHERWISE)
 * ARISING IN ANY WAY OUT OF THE USE OF THIS SOFTWARE, EVEN IF ADVISED
 * OF THE POSSIBILITY OF SUCH DAMAGE.
 */

package ostrich

object OFlags {

  object LengthOptions extends Enumeration {
    val Off, On, Auto = Value
  }

<<<<<<< HEAD
  object RegexTranslator extends Enumeration {
    val Approx, Complete, Hybrid = Value
  }

  /**
   * Compile-time flag that can be used to switch on debugging output
   * throughout the theory.
   */
=======
  object CEABackend extends Enumeration {
    val Baseline, Unary = Value
  }

  /** Compile-time flag that can be used to switch on debugging output
    * throughout the theory.
    */
>>>>>>> 442db71f
  protected[ostrich] val debug = false

  val timeout = 60000
}

case class OFlags(
    // Pre-image specific options
    eagerAutomataOperations: Boolean = false,
    measureTimes: Boolean = false,
    useLength: OFlags.LengthOptions.Value = OFlags.LengthOptions.Auto,
    useParikhConstraints: Boolean = true,
    forwardApprox: Boolean = false,
    minimizeAutomata: Boolean = false,

<<<<<<< HEAD
  // Pre-image specific options
  eagerAutomataOperations : Boolean = false,
  measureTimes            : Boolean = false,
  useLength               : OFlags.LengthOptions.Value =
                              OFlags.LengthOptions.Auto,
  useParikhConstraints    : Boolean = true,
  forwardApprox           : Boolean = false,
  minimizeAutomata        : Boolean = false,
  regexTranslator         : OFlags.RegexTranslator.Value =
                              OFlags.RegexTranslator.Hybrid

=======
    // Options for the cost-enriched-automata solver
    ceaBackend: OFlags.CEABackend.Value = OFlags.CEABackend.Unary,
    useCostEnriched: Boolean = false,
    debug: Boolean = false,
    underApprox: Boolean = true,
    underApproxBound: Int = 15,
    simplifyAut: Boolean = true
>>>>>>> 442db71f
)<|MERGE_RESOLUTION|>--- conflicted
+++ resolved
@@ -38,7 +38,6 @@
     val Off, On, Auto = Value
   }
 
-<<<<<<< HEAD
   object RegexTranslator extends Enumeration {
     val Approx, Complete, Hybrid = Value
   }
@@ -47,7 +46,6 @@
    * Compile-time flag that can be used to switch on debugging output
    * throughout the theory.
    */
-=======
   object CEABackend extends Enumeration {
     val Baseline, Unary = Value
   }
@@ -55,22 +53,12 @@
   /** Compile-time flag that can be used to switch on debugging output
     * throughout the theory.
     */
->>>>>>> 442db71f
   protected[ostrich] val debug = false
 
   val timeout = 60000
 }
 
 case class OFlags(
-    // Pre-image specific options
-    eagerAutomataOperations: Boolean = false,
-    measureTimes: Boolean = false,
-    useLength: OFlags.LengthOptions.Value = OFlags.LengthOptions.Auto,
-    useParikhConstraints: Boolean = true,
-    forwardApprox: Boolean = false,
-    minimizeAutomata: Boolean = false,
-
-<<<<<<< HEAD
   // Pre-image specific options
   eagerAutomataOperations : Boolean = false,
   measureTimes            : Boolean = false,
@@ -82,13 +70,11 @@
   regexTranslator         : OFlags.RegexTranslator.Value =
                               OFlags.RegexTranslator.Hybrid
 
-=======
-    // Options for the cost-enriched-automata solver
-    ceaBackend: OFlags.CEABackend.Value = OFlags.CEABackend.Unary,
-    useCostEnriched: Boolean = false,
-    debug: Boolean = false,
-    underApprox: Boolean = true,
-    underApproxBound: Int = 15,
-    simplifyAut: Boolean = true
->>>>>>> 442db71f
+  // Options for the cost-enriched-automata solver
+  ceaBackend              : OFlags.CEABackend.Value = OFlags.CEABackend.Unary,
+  useCostEnriched         : Boolean = false,
+  debug                   : Boolean = false,
+  underApprox             : Boolean = true,
+  underApproxBound        : Int = 15,
+  simplifyAut             : Boolean = true
 )