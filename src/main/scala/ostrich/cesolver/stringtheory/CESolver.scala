/**
 * This file is part of Ostrich, an SMT solver for strings.
 * Copyright (c) 2023 Denghang Hu, Matthew Hague, Philipp Ruemmer. All rights reserved.
 * 
 * Redistribution and use in source and binary forms, with or without
 * modification, are permitted provided that the following conditions are met:
 * 
 * * Redistributions of source code must retain the above copyright notice, this
 *   list of conditions and the following disclaimer.
 * 
 * * Redistributions in binary form must reproduce the above copyright notice,
 *   this list of conditions and the following disclaimer in the documentation
 *   and/or other materials provided with the distribution.
 * 
 * * Neither the name of the authors nor the names of their
 *   contributors may be used to endorse or promote products derived from
 *   this software without specific prior written permission.
 * 
 * THIS SOFTWARE IS PROVIDED BY THE COPYRIGHT HOLDERS AND CONTRIBUTORS
 * "AS IS" AND ANY EXPRESS OR IMPLIED WARRANTIES, INCLUDING, BUT NOT
 * LIMITED TO, THE IMPLIED WARRANTIES OF MERCHANTABILITY AND FITNESS
 * FOR A PARTICULAR PURPOSE ARE DISCLAIMED. IN NO EVENT SHALL THE
 * COPYRIGHT HOLDER OR CONTRIBUTORS BE LIABLE FOR ANY DIRECT,
 * INDIRECT, INCIDENTAL, SPECIAL, EXEMPLARY, OR CONSEQUENTIAL DAMAGES
 * (INCLUDING, BUT NOT LIMITED TO, PROCUREMENT OF SUBSTITUTE GOODS OR
 * SERVICES; LOSS OF USE, DATA, OR PROFITS; OR BUSINESS INTERRUPTION)
 * HOWEVER CAUSED AND ON ANY THEORY OF LIABILITY, WHETHER IN CONTRACT,
 * STRICT LIABILITY, OR TORT (INCLUDING NEGLIGENCE OR OTHERWISE)
 * ARISING IN ANY WAY OUT OF THE USE OF THIS SOFTWARE, EVEN IF ADVISED
 * OF THE POSSIBILITY OF SUCH DAMAGE.
 */

package ostrich.cesolver.stringtheory

import ostrich.automata.Automaton
import ostrich.preop.PreOp

import ap.SimpleAPI
import ap.parser.IFunction
import ap.terfor.{Term, TerForConvenience, ConstantTerm, OneTerm}
import ap.terfor.preds.Atom
import ap.terfor.linearcombination.LinearCombination
import ap.proof.goal.Goal
import ap.proof.theoryPlugins.Plugin
import ap.basetypes.IdealInt
import ostrich.cesolver.convenience.CostEnrichedConvenience.automaton2CostEnriched

<<<<<<< HEAD
import dk.brics.automaton.{RegExp, Automaton => BAutomaton}

=======
>>>>>>> 71eb10cd
import scala.collection.mutable.{
  ArrayBuffer,
  HashMap => MHashMap,
  HashSet => MHashSet
}

import ostrich.cesolver.preop.{SubStringCEPreOp, IndexOfCEPreOp}
import ostrich.cesolver.automata.BricsAutomatonWrapper
import ostrich.cesolver.core.ParikhExploration
import ap.parser.Internal2InputAbsy
import ostrich.{OFlags, OstrichStringTheory}
import ostrich.cesolver.preop.ConcatCEPreOp
import ostrich.cesolver.util.ParikhUtil
import ap.parser.ITerm

class CESolver(theory: CEStringTheory, flags: OFlags) {

  import theory.{
    str_len,
    str_in_re,
    str_char_count,
    str_in_re_id,
    str_to_re,
    re_from_str,
    re_from_ecma2020,
    re_from_ecma2020_flags,
    re_case_insensitive,
    str_prefixof,
    re_none,
    re_all,
    re_allchar,
    re_charrange,
    re_++,
    re_union,
    re_inter,
    re_diff,
    re_*,
    re_*?,
    re_+,
    re_+?,
    re_opt,
    re_opt_?,
    re_comp,
    re_loop,
    re_loop_?,
    re_eps,
    re_capture,
    re_reference,
    re_begin_anchor,
    re_end_anchor,
    FunPred,
    strDatabase
  }

  val rexOps: Set[IFunction] =
    Set(
      re_none,
      re_all,
      re_allchar,
      re_charrange,
      re_++,
      re_union,
      re_inter,
      re_diff,
      re_*,
      re_*?,
      re_+,
      re_+?,
      re_opt,
      re_opt_?,
      re_comp,
      re_loop,
      re_loop_?,
      re_eps,
      str_to_re,
      re_from_str,
      re_capture,
      re_reference,
      re_begin_anchor,
      re_end_anchor,
      re_from_ecma2020,
      re_from_ecma2020_flags,
      re_case_insensitive
    )

  private val p = theory.functionPredicateMap

  private val autDatabase = theory.ceAutDatabase

  def findStringModel(
      goal: Goal
  ): Option[Map[Term, Either[IdealInt, Seq[Int]]]] = {
    ParikhUtil.log("CESolver.findStringModel")
    ParikhUtil.log("  goal.arithConj is: " + goal.facts.arithConj)
    ParikhUtil.log("  goal.predConj is: " + goal.facts.predConj)

    val atoms = goal.facts.predConj
    val order = goal.order

    val containsLength = !(atoms positiveLitsWithPred p(str_len)).isEmpty

    val useLength = flags.useLength match {

      case OFlags.LengthOptions.Off => {
        if (containsLength)
          Console.err.println(
            "Warning: problem uses the string length operator, but -length=off"
          )
        false
      }

      case OFlags.LengthOptions.On =>
        true

      case OFlags.LengthOptions.Auto => {
        if (containsLength)
          Console.err.println(
            "Warning: assuming -length=on to handle length constraints"
          )
        containsLength
      }

    }

    val regexExtractor =
      theory.RegexExtractor(goal)
    val stringFunctionTranslator =
      new CEStringFunctionTranslator(theory, goal.facts)

    // extract regex constraints and function applications from the
    // literals
    val funApps = new ArrayBuffer[(PreOp, Seq[Term], Term)]
    val regexes = new ArrayBuffer[(Term, Automaton)]
    val negEqs = new ArrayBuffer[(Term, Term)]
    val lengthVars = new MHashMap[Term, Term]

    ////////////////////////////////////////////////////////////////////////////

    def decodeRegexId(a: Atom, complemented: Boolean): Unit = a(1) match {
      case LinearCombination.Constant(id) => {
        val autOption =
          if (complemented)
            autDatabase.id2ComplementedAutomaton(id.intValueSafe)
          else
            autDatabase.id2Automaton(id.intValueSafe)

        autOption match {
          case Some(aut) =>
            regexes += ((a.head, aut))
          case None =>
            throw new Exception("Could not decode regex id " + a(1))
        }
      }
      case lc =>
        throw new Exception("Could not decode regex id " + lc)
    }

    ////////////////////////////////////////////////////////////////////////////
    // Collect positive literals

    for (a <- atoms.positiveLits) a.pred match {
      case `str_in_re` => {
        val regex = regexExtractor regexAsTerm a(1)
        val aut = autDatabase.regex2Automaton(regex)
        regexes += ((a.head, aut))
      }
      case `str_in_re_id` =>
        decodeRegexId(a, false)
      case FunPred(`str_char_count`) => {
        // ignore
      }
      case `str_prefixof` => {
        val rightVar = theory.StringSort.newConstant("rhs")
        funApps += ((ConcatCEPreOp, List(a(0), rightVar), a(1)))
      }
      case FunPred(f) if rexOps contains f =>
      // nothing
      case p if (theory.predicates contains p) =>
        stringFunctionTranslator(a) match {
          case Some((op, args, res)) =>
            funApps += ((op(), args, res))
          case _ =>
            throw new Exception("Cannot handle literal " + a)
        }
      case _ =>
      // nothing
    }

    ////////////////////////////////////////////////////////////////////////////
    // Collect negative literals
    val negativeRegexes = new ArrayBuffer[(ITerm, ITerm)]
    for (a <- atoms.negativeLits) a.pred match {
      case `str_in_re` => {
        val regex = regexExtractor regexAsTerm a(1)
        negativeRegexes += ((Internal2InputAbsy(a.head), regex))
        // val aut = autDatabase.regex2ComplementedAutomaton(regex)
        // regexes += ((a.head, aut))
      }
      case `str_in_re_id` =>
        decodeRegexId(a, true)
      case pred if theory.transducerPreOps contains pred =>
        throw new Exception("Cannot handle negated transducer constraint " + a)
      case p if (theory.predicates contains p) =>
        // Console.err.println("Warning: ignoring !" + a)
        throw new Exception("Cannot handle negative literal " + a)
      case _ =>
      // nothing
    }

    ////////////////////////////////////////////////////////////////////////////
    // Check whether any of the negated equations talk about strings

    if (!goal.facts.arithConj.negativeEqs.isEmpty) {
      import TerForConvenience._
      implicit val o = order

      val strCostsInFun = ArrayBuffer[Term]()
      funApps.foreach {
        case (_: SubStringCEPreOp, args, res) => {
          strCostsInFun ++= args(0).constants ++ res.constants
        }
        case (_: IndexOfCEPreOp, args, _) => {
          strCostsInFun ++= args(0).constants ++ args(1).constants
        }
        case (_, args, res) => {
          for (t <- args.iterator ++ Iterator(res))
            strCostsInFun ++= t.constants
        }
      }

      val stringConstants =
        ((for (
          (t, _) <- regexes.iterator;
          c <- t.constants.iterator
        ) yield c) ++
          strCostsInFun.iterator ++
          (for (
            a <- (atoms positiveLitsWithPred p(str_len)).iterator;
            c <- a(0).constants.iterator
          ) yield c)).toSet
      val lengthConstants =
        (for (
          t <- lengthVars.values.iterator;
          c <- t.constants.iterator
        ) yield c).toSet

      for (lc <- goal.facts.arithConj.negativeEqs) lc match {
        case Seq((IdealInt.ONE, c: ConstantTerm))
            if (stringConstants contains c) && (strDatabase containsId 0) => {
          val str = strDatabase id2Str 0
          val negAut = !(BricsAutomatonWrapper fromString str)
          regexes += ((l(c), negAut))
        }
        case Seq((IdealInt.ONE, c: ConstantTerm), (IdealInt(coeff), OneTerm))
            if (stringConstants contains c) &&
              (strDatabase containsId -coeff) => {
          val str = strDatabase id2Str -coeff
          val negAut = !(BricsAutomatonWrapper fromString str)
          regexes += ((l(c), negAut))
        }
        case lc if useLength && (lc.constants forall lengthConstants) =>
        // nothing
        case Seq(
              (IdealInt.ONE, c: ConstantTerm),
              (IdealInt.MINUS_ONE, d: ConstantTerm)
            ) if stringConstants(c) && stringConstants(d) =>
          negEqs += ((c, d))
        case lc if lc.constants exists stringConstants =>
          throw new Exception(
            "Cannot handle negative string equation " +
              (lc =/= 0)
          )
        case _ =>
        // nothing
      }

      if (!negEqs.isEmpty) {
        // make sure that symbols mentioned in negated equations have some
        // regex constraint, and thus will be included in the solution
        val regexCoveredTerms = new MHashSet[Term]
        for ((t, _) <- regexes)
          regexCoveredTerms += t

        val anyString = BricsAutomatonWrapper.makeAnyString()
        for ((c, d) <- negEqs) {
          if (regexCoveredTerms add c)
            regexes += ((l(c), anyString))
          if (regexCoveredTerms add d)
            regexes += ((l(d), anyString))
        }
      }
    }

    // val interestingTerms =
    //   ((for ((t, _) <- regexes.iterator) yield t) ++
    //     (for (
    //       (_, args, res) <- funApps.iterator;
    //       t <- args.iterator ++ Iterator(res)
    //     ) yield t)).toSet

    ////////////////////////////////////////////////////////////////////////////
    // Start the actual OSTRICH solver

    SimpleAPI.withProver { lengthProver =>
      val lProver = {
        lengthProver setConstructProofs true
        lengthProver.addConstantsRaw(order sort order.orderedConstants)

        lengthProver addAssertion goal.facts.arithConj

        // for (t <- interestingTerms)
        //   lengthVars.getOrElseUpdate(
        //     t,
        //     lengthProver.createConstantRaw("" + t + "_len", Sort.Nat)
        //   )

        implicit val o = lengthProver.order
        lengthProver
      }

      val inputFuns = funApps.map { case (op, args, result) =>
        (op, args.map(Internal2InputAbsy(_)), Internal2InputAbsy(result))
      }
      val inputPosRegexes = regexes.map { case (t, aut) =>
        (Internal2InputAbsy(t), aut)
      }

      val inputPosCEFAs = inputPosRegexes.map { case (id, aut) =>
        (id, automaton2CostEnriched(aut))
      }
      object ApproxType extends Enumeration {
        val Under, Over, None = Value
      }
      def checkSat(approxT: ApproxType.Value) = approxT match {
        case ApproxType.Under => {
          ParikhUtil.log("Begin under approximation")
          lProver.push
          val inputNegUnderCEFAs = negativeRegexes.map { case (t, regex) =>
            (
              t,
              automaton2CostEnriched(
                autDatabase.regex2Aut.buildUnderComplementAut(regex, false)
              )
            )
          }
          val inputUnderCEFAs = inputPosCEFAs ++ inputNegUnderCEFAs
          val underApproxRes = new ParikhExploration(
            inputFuns.toSeq,
            inputUnderCEFAs.toSeq,
            strDatabase,
            flags,
            lProver,
            Internal2InputAbsy(goal.facts.arithConj)
          ).findModel
          lProver.pop
          ParikhUtil.log("End under approximation")
          underApproxRes
        }
        case ApproxType.Over => {
          lProver.push
          ParikhUtil.log("Begin over approximation")
          val inputNegOverCEFAs = negativeRegexes.map { case (t, regex) =>
            (
              t,
              automaton2CostEnriched(
                autDatabase.regex2Aut.buildOverComplementAut(regex, false)
              )
            )
          }
          val inputOverCEFAs = inputPosCEFAs ++ inputNegOverCEFAs
          val overApproxRes = new ParikhExploration(
            inputFuns.toSeq,
            inputOverCEFAs.toSeq,
            strDatabase,
            flags,
            lProver,
            Internal2InputAbsy(goal.facts.arithConj)
          ).findModel
          lProver.pop
          ParikhUtil.log("End over approximation")
          overApproxRes
        }
        case ApproxType.None => {
          val inputNegCEFAs = negativeRegexes.map { case (t, regex) =>
            (
              t,
              automaton2CostEnriched(
                autDatabase.regex2Aut.buildComplementAut(regex, false)
              )
            )
          }
          val inputCEFAs = inputPosCEFAs ++ inputNegCEFAs
          val decidableExp = new ParikhExploration(
            inputFuns.toSeq,
            inputCEFAs.toSeq,
            strDatabase,
            flags,
            lProver,
            Internal2InputAbsy(goal.facts.arithConj)
          )
          decidableExp.findModel
        }
      }

<<<<<<< HEAD
        val approxExp = new ParikhExploration(
          inputFuns.toSeq,
          inputRegexes.toSeq,
          strDatabase,
          flags,
          lProver
=======
      def noCompApprox(regex: ITerm): Boolean = {
        ParikhUtil.todo(
          "Compute the approximate size of automaton for the regex, and give whether the complement of the regex need approximation",
          0
        )
        val coutingSize = autDatabase.regex2Aut.sizeOfCountingSubRegexes(regex)
        return coutingSize < ParikhUtil.MIN_COUNTING_SIZE_APPROX
      }

      val result = {
        ParikhUtil.todo(
          "Add function to compute the size of the automaton before complement, and decide if use underapproximation or overapproximation",
          0
>>>>>>> 71eb10cd
        )
        lazy val underRes = checkSat(ApproxType.Under)
        lazy val overRes = checkSat(ApproxType.Over)
        lazy val decidableRes = checkSat(ApproxType.None)
        // if (
        //   negativeRegexes.isEmpty ||
        //   !flags.compApprox ||
        //   negativeRegexes.map(_._2).forall(noCompApprox)
        // ) decidableRes
        // else if (underRes.isDefined) underRes
        // else if (!overRes.isDefined) overRes
        // else decidableRes
        decidableRes
      }

      ////////////////////////////////////////////////////////////////////////////
      // Verify that the result satisfies all constraints that could
      // not be included initially

      for (model <- result) {
        import TerForConvenience._
        implicit val o = order

        for ((c, d) <- negEqs) {
          val Right(cVal) = model(l(c))
          val Right(dVal) = model(l(d))

          if (cVal == dVal) {
            Console.err.println(
              "   ... disequality is not satisfied: " +
                c + " != " + d
            )
            val strId = strDatabase.list2Id(cVal)
            throw new OstrichStringTheory.BlockingActions(
              List(
                Plugin.AxiomSplit(
                  List(c =/= d),
                  List(
                    (c =/= strId, List()),
                    (c === strId & d =/= strId, List())
                  ),
                  theory
                )
              )
            )
          }
        }
      }

      // if (result.isDefined)
      //   Console.err.println("   ... sat")
      // else
      //   Console.err.println("   ... unsat")

      result
    }
  }
}<|MERGE_RESOLUTION|>--- conflicted
+++ resolved
@@ -45,11 +45,6 @@
 import ap.basetypes.IdealInt
 import ostrich.cesolver.convenience.CostEnrichedConvenience.automaton2CostEnriched
 
-<<<<<<< HEAD
-import dk.brics.automaton.{RegExp, Automaton => BAutomaton}
-
-=======
->>>>>>> 71eb10cd
 import scala.collection.mutable.{
   ArrayBuffer,
   HashMap => MHashMap,
@@ -454,14 +449,6 @@
         }
       }
 
-<<<<<<< HEAD
-        val approxExp = new ParikhExploration(
-          inputFuns.toSeq,
-          inputRegexes.toSeq,
-          strDatabase,
-          flags,
-          lProver
-=======
       def noCompApprox(regex: ITerm): Boolean = {
         ParikhUtil.todo(
           "Compute the approximate size of automaton for the regex, and give whether the complement of the regex need approximation",
@@ -475,7 +462,6 @@
         ParikhUtil.todo(
           "Add function to compute the size of the automaton before complement, and decide if use underapproximation or overapproximation",
           0
->>>>>>> 71eb10cd
         )
         lazy val underRes = checkSat(ApproxType.Under)
         lazy val overRes = checkSat(ApproxType.Over)
