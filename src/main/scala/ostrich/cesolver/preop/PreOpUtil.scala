/**
 * This file is part of Ostrich, an SMT solver for strings.
 * Copyright (c) 2023 Denghang Hu. All rights reserved.
 * 
 * Redistribution and use in source and binary forms, with or without
 * modification, are permitted provided that the following conditions are met:
 * 
 * * Redistributions of source code must retain the above copyright notice, this
 *   list of conditions and the following disclaimer.
 * 
 * * Redistributions in binary form must reproduce the above copyright notice,
 *   this list of conditions and the following disclaimer in the documentation
 *   and/or other materials provided with the distribution.
 * 
 * * Neither the name of the authors nor the names of their
 *   contributors may be used to endorse or promote products derived from
 *   this software without specific prior written permission.
 * 
 * THIS SOFTWARE IS PROVIDED BY THE COPYRIGHT HOLDERS AND CONTRIBUTORS
 * "AS IS" AND ANY EXPRESS OR IMPLIED WARRANTIES, INCLUDING, BUT NOT
 * LIMITED TO, THE IMPLIED WARRANTIES OF MERCHANTABILITY AND FITNESS
 * FOR A PARTICULAR PURPOSE ARE DISCLAIMED. IN NO EVENT SHALL THE
 * COPYRIGHT HOLDER OR CONTRIBUTORS BE LIABLE FOR ANY DIRECT,
 * INDIRECT, INCIDENTAL, SPECIAL, EXEMPLARY, OR CONSEQUENTIAL DAMAGES
 * (INCLUDING, BUT NOT LIMITED TO, PROCUREMENT OF SUBSTITUTE GOODS OR
 * SERVICES; LOSS OF USE, DATA, OR PROFITS; OR BUSINESS INTERRUPTION)
 * HOWEVER CAUSED AND ON ANY THEORY OF LIABILITY, WHETHER IN CONTRACT,
 * STRICT LIABILITY, OR TORT (INCLUDING NEGLIGENCE OR OTHERWISE)
 * ARISING IN ANY WAY OUT OF THE USE OF THIS SOFTWARE, EVEN IF ADVISED
 * OF THE POSSIBILITY OF SUCH DAMAGE.
 */

package ostrich.cesolver.preop
import ostrich.cesolver.automata.CostEnrichedAutomatonBase
import ostrich.cesolver.automata.BricsAutomatonWrapper.{
  makeEmpty,
  makeEmptyString
}

object PreOpUtil {
  def automatonWithLen(len: Int): CostEnrichedAutomatonBase = {
    if (len < 0) return makeEmpty()
    if (len == 0) return makeEmptyString()
    val ceAut = new CostEnrichedAutomatonBase
    val sigma = ceAut.LabelOps.sigmaLabel
    val states =
      ceAut.initialState +: (for (_ <- 0 to len) yield ceAut.newState())
    for (i <- 0 until len) {
      ceAut.addTransition(states(i), sigma, states(i + 1), Seq())
    }
<<<<<<< HEAD
=======
    ceAut.initialState = states(0)
>>>>>>> 0041f999
    ceAut.setAccept(states(len), true)
    ceAut
  }

  def automatonWithLenLessThan(len: Int): CostEnrichedAutomatonBase = {
    if (len <= 0) return makeEmpty()
    val ceAut = new CostEnrichedAutomatonBase
    val sigma = ceAut.LabelOps.sigmaLabel
    val states =
      ceAut.initialState +: (for (_ <- 0 to len) yield ceAut.newState())
    for (i <- 0 until len - 1) {
      ceAut.setAccept(states(i), true)
      ceAut.addTransition(states(i), sigma, states(i + 1), Seq())
    }
    ceAut.setAccept(states(len - 1), true)
    ceAut
  }
}<|MERGE_RESOLUTION|>--- conflicted
+++ resolved
@@ -48,10 +48,7 @@
     for (i <- 0 until len) {
       ceAut.addTransition(states(i), sigma, states(i + 1), Seq())
     }
-<<<<<<< HEAD
-=======
     ceAut.initialState = states(0)
->>>>>>> 0041f999
     ceAut.setAccept(states(len), true)
     ceAut
   }
