/**
 * This file is part of Ostrich, an SMT solver for strings.
 * Copyright (c) 2023 Denghang Hu. All rights reserved.
 * 
 * Redistribution and use in source and binary forms, with or without
 * modification, are permitted provided that the following conditions are met:
 * 
 * * Redistributions of source code must retain the above copyright notice, this
 *   list of conditions and the following disclaimer.
 * 
 * * Redistributions in binary form must reproduce the above copyright notice,
 *   this list of conditions and the following disclaimer in the documentation
 *   and/or other materials provided with the distribution.
 * 
 * * Neither the name of the authors nor the names of their
 *   contributors may be used to endorse or promote products derived from
 *   this software without specific prior written permission.
 * 
 * THIS SOFTWARE IS PROVIDED BY THE COPYRIGHT HOLDERS AND CONTRIBUTORS
 * "AS IS" AND ANY EXPRESS OR IMPLIED WARRANTIES, INCLUDING, BUT NOT
 * LIMITED TO, THE IMPLIED WARRANTIES OF MERCHANTABILITY AND FITNESS
 * FOR A PARTICULAR PURPOSE ARE DISCLAIMED. IN NO EVENT SHALL THE
 * COPYRIGHT HOLDER OR CONTRIBUTORS BE LIABLE FOR ANY DIRECT,
 * INDIRECT, INCIDENTAL, SPECIAL, EXEMPLARY, OR CONSEQUENTIAL DAMAGES
 * (INCLUDING, BUT NOT LIMITED TO, PROCUREMENT OF SUBSTITUTE GOODS OR
 * SERVICES; LOSS OF USE, DATA, OR PROFITS; OR BUSINESS INTERRUPTION)
 * HOWEVER CAUSED AND ON ANY THEORY OF LIABILITY, WHETHER IN CONTRACT,
 * STRICT LIABILITY, OR TORT (INCLUDING NEGLIGENCE OR OTHERWISE)
 * ARISING IN ANY WAY OUT OF THE USE OF THIS SOFTWARE, EVEN IF ADVISED
 * OF THE POSSIBILITY OF SUCH DAMAGE.
 */

package ostrich.cesolver.preop

import ostrich.automata.Automaton
import ostrich.cesolver.automata.BricsAutomatonWrapper
import ostrich.cesolver.automata.CostEnrichedAutomatonBase
import ostrich.cesolver.automata.CEBasicOperations.{intersection, concatenate}
import ap.parser.ITerm
import ap.parser.IExpression._
import ostrich.cesolver.util.TermGenerator
import ostrich.cesolver.util.ParikhUtil
import ap.basetypes.IdealInt
import ap.parser.IBinJunctor

object SubStringCEPreOp {
  

  def apply(beginIdx: ITerm, length: ITerm) = {
    new SubStringCEPreOp(beginIdx, length)
  }
}

/** Pre-operator for substring constraint.
  * @param beginIdx
  *   the begin index
  * @param length
  *   the max length of subtring
  */
class SubStringCEPreOp(beginIdx: ITerm, length: ITerm) extends CEPreOp {
  private val termGen = TermGenerator()

  override def toString(): String =
    "subStringCEPreOp"

  private def normalPreimage(res: CostEnrichedAutomatonBase): Automaton = {
    val resLen = termGen.lenTerm
    val resWithLen =
      intersection(res, LengthCEPreOp.lengthPreimage(resLen, false))
    val prefixLen = termGen.lenTerm
    val prefix = LengthCEPreOp.lengthPreimage(prefixLen, false)
    val suffixLen = termGen.lenTerm
    val suffix = LengthCEPreOp.lengthPreimage(suffixLen, false)
    val preimage = concatenate(Seq(prefix, resWithLen, suffix))
    val argLen = prefixLen + resLen + suffixLen
    val epsilonResFormula =
      (length <= 0 | beginIdx < 0 | beginIdx > argLen - 1) & resLen === 0
    val nonEpsilonResFormula =
      ((resLen <= length & suffixLen === 0) | (resLen === length & suffixLen > 0)) & beginIdx === prefixLen
    preimage.regsRelation = connectSimplify(
      Seq(preimage.regsRelation, (epsilonResFormula | nonEpsilonResFormula)),
      IBinJunctor.And
    )
    preimage
  }

  def apply(
      argumentConstraints: Seq[Seq[Automaton]],
      resultConstraint: Automaton
  ): (Iterator[Seq[Automaton]], Seq[Seq[Automaton]]) = {
<<<<<<< HEAD
=======
    var preimages = Iterator[Seq[Automaton]]()
    var preimagesOfEmptyStr = Iterator[Seq[Automaton]]()
    val res = automaton2CostEnriched(resultConstraint)
    if (res.isAccept(res.initialState)) {
      // empty string result
      val preimageOfEmp1 = BricsAutomatonWrapper.makeAnyString
      preimageOfEmp1.regsRelation = and(Seq(
        preimageOfEmp1.regsRelation,
        length <= 0
      ))
      val preimageOfEmp2 = beginIdx match {
        case  IIntLit(value) => {
          automatonWithLenLessThan(value.intValueSafe)
        }
        case _ => {
          val searchedStrLen = termGen.lenTerm
          val preimage = LengthCEPreOp.lengthPreimage(searchedStrLen)
          preimage.regsRelation = and(Seq(
            preimage.regsRelation,
            searchedStrLen <= beginIdx
          ))
          preimage
        }
      }
      for (r <- res.registers) {
        // make sure all registers are 0
        preimageOfEmp1.regsRelation =
          and(Seq(preimageOfEmp1.regsRelation, r === 0))
        preimageOfEmp2.regsRelation =
          and(Seq(preimageOfEmp2.regsRelation, r === 0))
      }
      // transmit the result automaton's registers info
      preimageOfEmp1.regsRelation =
        and(Seq(preimageOfEmp1.regsRelation, res.regsRelation))
      preimageOfEmp2.regsRelation =
        and(Seq(preimageOfEmp2.regsRelation, res.regsRelation))

      preimagesOfEmptyStr =
        Iterator(Seq(preimageOfEmp1), Seq(preimageOfEmp2))
    }
    val beginIdxPrefix = beginIdx match {
      case IIntLit(value) => {
        automatonWithLen(value.intValueSafe)
      }
      case _ => {
        LengthCEPreOp.lengthPreimage(beginIdx)
      }
    }

    val middleSubStr = length match {
      case IIntLit(value) => {
        intersection(
          automatonWithLen(value.intValueSafe),
          res
        )
      }
      case _ => {
        intersection(
          LengthCEPreOp.lengthPreimage(length),
          res
        )
      }
    }
>>>>>>> 01b0600c

    val res = resultConstraint.asInstanceOf[CostEnrichedAutomatonBase]
    (beginIdx, length) match {
      // substring(x, 0, 1)
      case (Const(IdealInt(0)), Const(IdealInt(1))) => {
        val preImage = concatenate(
          Seq(
            intersection(res, LengthCEPreOp.lengthPreimage(1)),
            BricsAutomatonWrapper.makeAnyString()
          )
        )
        if (res.isAccept(res.initialState))
          preImage.setAccept(preImage.initialState, true)
        (Iterator(Seq(preImage)), Seq())
      }
      // normal case
      case _ => (Iterator(Seq(normalPreimage(res))), Seq())
    }
  }

  def eval(arguments: Seq[Seq[Int]]): Option[Seq[Int]] = {
    val beginIdx = arguments(1)(0)
    val length = arguments(2)(0)
    val bigString = arguments(0)
    if (beginIdx < 0 || length < 0 || beginIdx > bigString.length - 1) {
      Some(Seq()) // empty string
    } else {
      Some(bigString.slice(beginIdx, beginIdx + length))
    }
  }

}<|MERGE_RESOLUTION|>--- conflicted
+++ resolved
@@ -88,72 +88,6 @@
       argumentConstraints: Seq[Seq[Automaton]],
       resultConstraint: Automaton
   ): (Iterator[Seq[Automaton]], Seq[Seq[Automaton]]) = {
-<<<<<<< HEAD
-=======
-    var preimages = Iterator[Seq[Automaton]]()
-    var preimagesOfEmptyStr = Iterator[Seq[Automaton]]()
-    val res = automaton2CostEnriched(resultConstraint)
-    if (res.isAccept(res.initialState)) {
-      // empty string result
-      val preimageOfEmp1 = BricsAutomatonWrapper.makeAnyString
-      preimageOfEmp1.regsRelation = and(Seq(
-        preimageOfEmp1.regsRelation,
-        length <= 0
-      ))
-      val preimageOfEmp2 = beginIdx match {
-        case  IIntLit(value) => {
-          automatonWithLenLessThan(value.intValueSafe)
-        }
-        case _ => {
-          val searchedStrLen = termGen.lenTerm
-          val preimage = LengthCEPreOp.lengthPreimage(searchedStrLen)
-          preimage.regsRelation = and(Seq(
-            preimage.regsRelation,
-            searchedStrLen <= beginIdx
-          ))
-          preimage
-        }
-      }
-      for (r <- res.registers) {
-        // make sure all registers are 0
-        preimageOfEmp1.regsRelation =
-          and(Seq(preimageOfEmp1.regsRelation, r === 0))
-        preimageOfEmp2.regsRelation =
-          and(Seq(preimageOfEmp2.regsRelation, r === 0))
-      }
-      // transmit the result automaton's registers info
-      preimageOfEmp1.regsRelation =
-        and(Seq(preimageOfEmp1.regsRelation, res.regsRelation))
-      preimageOfEmp2.regsRelation =
-        and(Seq(preimageOfEmp2.regsRelation, res.regsRelation))
-
-      preimagesOfEmptyStr =
-        Iterator(Seq(preimageOfEmp1), Seq(preimageOfEmp2))
-    }
-    val beginIdxPrefix = beginIdx match {
-      case IIntLit(value) => {
-        automatonWithLen(value.intValueSafe)
-      }
-      case _ => {
-        LengthCEPreOp.lengthPreimage(beginIdx)
-      }
-    }
-
-    val middleSubStr = length match {
-      case IIntLit(value) => {
-        intersection(
-          automatonWithLen(value.intValueSafe),
-          res
-        )
-      }
-      case _ => {
-        intersection(
-          LengthCEPreOp.lengthPreimage(length),
-          res
-        )
-      }
-    }
->>>>>>> 01b0600c
 
     val res = resultConstraint.asInstanceOf[CostEnrichedAutomatonBase]
     (beginIdx, length) match {
