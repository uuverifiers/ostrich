/**
 * This file is part of Ostrich, an SMT solver for strings.
 * Copyright (c) 2018-2023 Denghang Hu, Matthew Hague, Philipp Ruemmer. All rights reserved.
 * 
 * Redistribution and use in source and binary forms, with or without
 * modification, are permitted provided that the following conditions are met:
 * 
 * * Redistributions of source code must retain the above copyright notice, this
 *   list of conditions and the following disclaimer.
 * 
 * * Redistributions in binary form must reproduce the above copyright notice,
 *   this list of conditions and the following disclaimer in the documentation
 *   and/or other materials provided with the distribution.
 * 
 * * Neither the name of the authors nor the names of their
 *   contributors may be used to endorse or promote products derived from
 *   this software without specific prior written permission.
 * 
 * THIS SOFTWARE IS PROVIDED BY THE COPYRIGHT HOLDERS AND CONTRIBUTORS
 * "AS IS" AND ANY EXPRESS OR IMPLIED WARRANTIES, INCLUDING, BUT NOT
 * LIMITED TO, THE IMPLIED WARRANTIES OF MERCHANTABILITY AND FITNESS
 * FOR A PARTICULAR PURPOSE ARE DISCLAIMED. IN NO EVENT SHALL THE
 * COPYRIGHT HOLDER OR CONTRIBUTORS BE LIABLE FOR ANY DIRECT,
 * INDIRECT, INCIDENTAL, SPECIAL, EXEMPLARY, OR CONSEQUENTIAL DAMAGES
 * (INCLUDING, BUT NOT LIMITED TO, PROCUREMENT OF SUBSTITUTE GOODS OR
 * SERVICES; LOSS OF USE, DATA, OR PROFITS; OR BUSINESS INTERRUPTION)
 * HOWEVER CAUSED AND ON ANY THEORY OF LIABILITY, WHETHER IN CONTRACT,
 * STRICT LIABILITY, OR TORT (INCLUDING NEGLIGENCE OR OTHERWISE)
 * ARISING IN ANY WAY OUT OF THE USE OF THIS SOFTWARE, EVEN IF ADVISED
 * OF THE POSSIBILITY OF SUCH DAMAGE.
 */

package ostrich.cesolver.core

import ostrich.preop.PreOp
import ostrich.StrDatabase
import ap.SimpleAPI
import scala.collection.mutable.{
  ArrayBuffer,
  HashMap => MHashMap,
  HashSet => MHashSet
}
import ostrich.cesolver.automata.BricsAutomatonWrapper
import ostrich.cesolver.preop.LengthCEPreOp
import ap.basetypes.IdealInt
import SimpleAPI.ProverStatus
import scala.collection.mutable.LinkedHashSet
import ap.util.Seqs
import ostrich.cesolver.preop.SubStringCEPreOp
import ostrich.cesolver.core.Model.{IntValue, StringValue}
import ostrich.cesolver.preop.IndexOfCEPreOp
import ostrich.cesolver.util.UnknownException
import ostrich.cesolver.util.TimeoutException
import ostrich.cesolver.core.finalConstraintsSolver.{BaselineSolver, CatraBasedSolver, UnaryBasedSolver}
import ostrich.OFlags
<<<<<<< HEAD
import OFlags.CEABackend.{Baseline, Unary, Catra, Nuxmv}
import ap.parser.ITerm
=======
import OFlags.CEABackend.{Baseline, Unary, Catra}
import ap.terfor.linearcombination.LinearCombination
import ap.parser.{ITerm, IFormula}
>>>>>>> 2b595b01
import ap.parser.InputAbsy2Internal
import ap.terfor.Term
import ap.terfor.TermOrder
import ostrich.cesolver.util.{TermGenerator, ParikhUtil}
import ostrich.OstrichSolver
import ap.proof.theoryPlugins.Plugin
import ap.parser.IFormula
import ostrich.cesolver.core.finalConstraintsSolver.NuxmvBasedSolver
import ostrich.cesolver.automata.CostEnrichedAutomatonBase
import ap.parser.IExpression.Const
import ap.parser.IIntLit
import ap.parser.IConstant
import ap.parser.SimplifyingConstantSubstVisitor
import ap.parser.IExpression

object ParikhExploration {

  case class TermConstraint(t: ITerm, aut: CostEnrichedAutomatonBase)

  type ConflictSet = Seq[TermConstraint]

  case class FoundModel(model: Map[Term, Either[IdealInt, Seq[Int]]])
      extends Exception

  private def isStringResult(op: PreOp): Boolean = op match {
    case _: LengthCEPreOp  => false
    case _: IndexOfCEPreOp => false
    case _                 => true
  }
}

class ParikhExploration(
    funApps: Seq[(PreOp, Seq[ITerm], ITerm)],
<<<<<<< HEAD
    initialConstraints: Seq[(ITerm, CostEnrichedAutomatonBase)],
=======
    initialConstraints: Seq[(ITerm, Automaton)],
    initialLengthConstraints : IFormula,
>>>>>>> 2b595b01
    strDatabase: StrDatabase,
    flags: OFlags,
    lProver: SimpleAPI,
    inputFormula: IFormula
) {

  import ParikhExploration._

  private val termGen = TermGenerator()
<<<<<<< HEAD

  private var maybeUnknown = false
=======
>>>>>>> 2b595b01

  def measure[A](op: String)(comp: => A): A =
    ParikhUtil.measure(op)(comp)(flags.debug)

  // topological sorting of the function applications
  // divide integer term and string term

  private val fresh2origin = new MHashMap[ITerm, ITerm]

  private val (integerTerms, strTerms, sortedFunApps, ignoredApps) = {
    val strTerms = MHashSet[ITerm]()
    val integerTerms = MHashSet[ITerm]()
    for ((t, _) <- initialConstraints)
      strTerms += t
    val newFunApps = funApps.map {
      case (op: LengthCEPreOp, Seq(str), length) => {
        val freshLen = termGen.intTerm
        integerTerms += freshLen
        fresh2origin += (freshLen -> length)
        strTerms += str
        (op, Seq(str), freshLen)
      }
      case (op: SubStringCEPreOp, Seq(str, start, length), subStr) => {
        val freshStart = termGen.intTerm
        val freshLen = termGen.intTerm
        integerTerms += freshStart  
        integerTerms += freshLen
        strTerms += str
        strTerms += subStr
        fresh2origin += (freshStart -> start)
        fresh2origin += (freshLen -> length)
        (op, Seq(str, freshStart, freshLen), subStr)
      }
      case (op: IndexOfCEPreOp, Seq(str, subStr, start), index) => {
        val freshStart = termGen.intTerm
        val freshIndex = termGen.intTerm
        integerTerms += freshStart
        integerTerms += freshIndex
        strTerms += str
        strTerms += subStr
        fresh2origin += (freshStart -> start)
        fresh2origin += (freshIndex -> index)
        (op, Seq(str, subStr, freshStart), freshIndex)
      }
      case (op, strs, resstr) => {
        strTerms ++= strs
        strTerms += resstr
        (op, strs, resstr)
      }
    }

    val sortedApps = new ArrayBuffer[(Seq[(PreOp, Seq[ITerm])], ITerm)]
    var ignoredApps = new ArrayBuffer[(PreOp, Seq[ITerm], ITerm)]
    var remFunApps = newFunApps
    var topSortedFunApps = newFunApps

    val termCout = new MHashMap[ITerm, Int]
    for ((op, args, res) <- newFunApps) {
      termCout(res) = termCout.getOrElse(res, 0)
      for (arg <- args) termCout(arg) = termCout.getOrElse(arg, 0) + 1
    }
    // all integer Terms are topologically sorted to the head
    for (t <- integerTerms)
      termCout(t) = 0

    while (topSortedFunApps.nonEmpty) {
      val (_topSortedFunApps, _remFunApps) = remFunApps partition {
        case (_, _, res) => termCout(res) == 0
      }
      sortedApps ++= {
        val grouped = _topSortedFunApps groupBy (_._3)
        grouped map { case (res, apps) =>
          (apps map (app => (app._1, app._2)), res)
        }
      }
      for ((op, args, res) <- _topSortedFunApps) {
        for (arg <- args) termCout(arg) = termCout(arg) - 1
      }
      topSortedFunApps = _topSortedFunApps
      remFunApps = _remFunApps
    }

    if (remFunApps.nonEmpty) {
      ignoredApps ++= remFunApps
      println("WARNING: cyclic definitions found, ignoring them")
    }

    (integerTerms, strTerms, sortedApps, ignoredApps)
  }

  private val freshIntegerTermFormula = fresh2origin.map({
    case (fresh, origin) => fresh === origin
  }).foldLeft(IExpression.Boolean2IFormula(true))(_ & _)

  for ((apps, res) <- sortedFunApps) {
    Console.withOut(Console.err) {

      def term2String(t: ITerm) =
        if (strTerms contains t) {
          val str = strDatabase term2Str InputAbsy2Internal(t, TermOrder.EMPTY)
          str match {
            case Some(str) => "\"" + str + "\""
            case None      => t.toString()
          }
        } else if(integerTerms contains t) {
          fresh2origin(t).toString()
        } else {
          t.toString()
        }

      println("   " + term2String(res) + " =")
      for ((op, args) <- apps)
        println(
          "     " + op +
            "(" + (args map (term2String _) mkString ", ") + ")"
        )
    }
  }

  val nonTreeLikeApps =
    sortedFunApps exists { case (ops, t) =>
      ops.size > 1 && !integerTerms.contains(t) && !(strDatabase isConcrete InputAbsy2Internal(
        t,
        TermOrder.EMPTY
      ))
    }

  if (nonTreeLikeApps)
    Console.err.println(
      "Warning: input is not straightline, some variables have multiple " +
        "definitions"
    )

  private val allTerms = integerTerms ++ strTerms

  private val resultTerms =
    (for ((_, t) <- sortedFunApps.iterator) yield t).toSet

  val leafTerms =
    allTerms filter { case t => !(resultTerms contains t) }

  private def trivialConflict: ConflictSet = {
    for (
      t <- leafTerms.toSeq;
      aut <- constraintStores(t).getCompleteContents
    ) yield TermConstraint(t, aut)
  }

  private val constraintStores = new MHashMap[ITerm, ParikhStore]

  def findModel: Option[Map[Term, Either[IdealInt, Seq[Int]]]] = {
    for (t <- allTerms)
      constraintStores.put(t, newStore(t))

    for ((t, aut) <- allInitialConstraints) {
      constraintStores(t).assertConstraint(aut) match {
        case Some(_) =>
          // println(conflictSet)
          return None
        case None => // nothing
      }
    }

    val funAppList =
      (for (
        (apps, res) <- sortedFunApps;
        (op, args) <- apps
      )
        yield (op, args, res)).toList

    try {
      dfExplore(funAppList)
      if (maybeUnknown) throw new Exception("--Unknown: can not find model using sound-but-not-complete solver")
      None
    } catch {
      case FoundModel(model) => Some(model)
      case UnknownException(info) =>
        throw new Exception("--Unknown: " + info)
        None
      case TimeoutException(time) =>
        throw new Exception(s"--Timeout: $time s")
        None
    }
  }

  private def generateResultModel(
      apps: Iterator[(PreOp, Seq[ITerm], ITerm)],
      model: MHashMap[ITerm, Either[IdealInt, Seq[Int]]]
  ): MHashMap[ITerm, Either[IdealInt, Seq[Int]]] = {
<<<<<<< HEAD
    for ((op, args, res) <- apps) {
      val argValues = args map {
        case arg if (model contains arg) =>  model(arg)
        case Const(value) => Left(value)
      }
      val argsValues: Seq[Seq[Int]] = argValues map {
=======
    for (
      (op, formalArgs, res) <- apps;
      argValues = formalArgs map model
    ) {

      val args: Seq[Seq[Int]] = argValues map {
>>>>>>> 2b595b01
        case Left(value)   => Seq(value.intValueSafe)
        case Right(values) => values
      }

      val resValue =
        op.eval(argsValues) match {
          case Some(v) => v
          case None =>
            throw new Exception(
              "Model extraction failed: " + op + " is not defined for " +
                argsValues.mkString(", ")
            )
        }
      def throwResultCutException: Unit = {
        import ap.terfor.TerForConvenience._
        implicit val o = lProver.order
        ap.util.Timeout.check
        val resEq =
          res === strDatabase.list2Id(resValue)

        Console.err.println("   ... adding cut over result for " + res)

        throw new OstrichSolver.BlockingActions(
          List(
            Plugin.CutSplit(conj(InputAbsy2Internal(resEq, o)), List(), List())
          )
        )
      }
      // check the consistence of old result values and computed result values
      for (oldValue <- model get res) {
        var _oldValue: Seq[Int] = Seq()
        oldValue match {
          case Left(value)  => _oldValue = Seq(value.intValueSafe)
          case Right(value) => _oldValue = value
        }
        if (_oldValue != resValue)
          if (nonTreeLikeApps)
            throwResultCutException
          else
            throw new Exception(
<<<<<<< HEAD
              s"For $res = $op($args), model extraction failed: old value::" + _oldValue + " != res value::" + resValue
=======
              "Model extraction failed: " + res + " old value::" + _oldValue + " != res value::" + resValue
>>>>>>> 2b595b01
            )
      }

      if (isStringResult(op))
        model += (res -> Right(resValue))
    }
    model
  }

  def dfExplore(apps: List[(PreOp, Seq[ITerm], ITerm)]): ConflictSet =
    apps match {

      case List() => {

        // we are finished and just have to construct a model
        val model = new MHashMap[ITerm, Either[IdealInt, Seq[Int]]]
        val intModel = new MHashMap[ITerm, IdealInt]

        // check linear arith consistency of final automata
        val backendSolver =
<<<<<<< HEAD
          flags.backend match {
            case Nuxmv    => new NuxmvBasedSolver(flags, inputFormula & freshIntegerTermFormula)
            case Catra    => new CatraBasedSolver(flags, inputFormula & freshIntegerTermFormula)
            case Baseline => new BaselineSolver(flags, lProver)
            case Unary =>    new UnaryBasedSolver(flags, lProver, freshIntegerTermFormula)
=======
          flags.ceaBackend match {
            case Catra    => new CatraBasedSolver(initialLengthConstraints,
                                                  freshIntTerm2orgin.toMap)
            case Baseline => new BaselineSolver(lProver)
            case Unary =>
              new UnaryBasedSolver(flags, freshIntTerm2orgin.toMap, lProver)
>>>>>>> 2b595b01
          }

        backendSolver.setIntegerTerm(integerTerms.toSet)
        for (t <- leafTerms; if (strTerms contains t)) {
          backendSolver.addConstraint(t, constraintStores(t).getCompleteContents)
        }
        val res = backendSolver.measureTimeSolve

        ParikhUtil.debugPrintln("Result from CEA backend: " + res)

        res.getStatus match {
          case ProverStatus.Sat => {
            // model of leaf term
            for ((t, v) <- res.getModel) {
              v match {
                case IntValue(i)    => 
                  model.put(t, Left(i))
                  intModel.put(t, i)
                case StringValue(s) => model.put(t, Right(s))
              }
            }
            val intAssignment = 
              (for ((IConstant(c), value) <- intModel)
               yield (c, IIntLit(value))).toMap

            for (i <- integerTerms) {
              i match {
                case _ if !model.contains(i) => // lia, update the lia result valut in model
                  for (IIntLit(value) <- List(SimplifyingConstantSubstVisitor(i, intAssignment)))
                    model.put(i, Left(value))
                case _ => // do nothing
              }
            }

            // model of result term
            val allFunApps: Iterator[(PreOp, Seq[ITerm], ITerm)] =
              (for (
                (ops, res) <- sortedFunApps.reverseIterator;
                (op, args) <- ops.iterator
              )
                yield (op, args, res)) ++
                ignoredApps.iterator
            model ++= generateResultModel(allFunApps, model)
            throw FoundModel(
              model.map { case (term, value) =>
                InputAbsy2Internal(term, lProver.order) -> value
              }.toMap
            )
          }
<<<<<<< HEAD
          case ProverStatus.Unsat => return trivialConflict
          case _ => 
            ParikhUtil.log("One search branch is unknow: " + res.getStatus)
            maybeUnknown = true
            return trivialConflict
=======
          case _ => {
            val conflictSet = trivialConflict
            ParikhUtil.debugPrintln("Conflict set has size " + conflictSet.size)
            return conflictSet
          }
>>>>>>> 2b595b01
        }

      }
      case (op, args, res) :: otherApps => {
        dfExploreOp(op, args, res, constraintStores(res).getContents, otherApps)
      }
    }

  def dfExploreOp(
      op: PreOp,
      args: Seq[ITerm],
      res: ITerm,
      resConstraints: List[CostEnrichedAutomatonBase],
      nextApps: List[(PreOp, Seq[ITerm], ITerm)]
  ): ConflictSet = resConstraints match {
    case List() =>
      dfExplore(nextApps)

    case resAut :: otherAuts => {
      ap.util.Timeout.check

      val argConstraints =
        for (a <- args) yield constraintStores(a).getCompleteContents

      val collectedConflicts = new LinkedHashSet[TermConstraint]

      // compute pre image for op
      val (newConstraintsIt, argDependencies) =
        measure("pre-op") { op(argConstraints, resAut) }

      // iterate over pre image
      while (newConstraintsIt.hasNext) {
        ap.util.Timeout.check

        val argCS = newConstraintsIt.next

        // push
        for (a <- args)
          constraintStores(a).push

        try {
          val newConstraints = new MHashSet[TermConstraint]

          var consistent = true
          for ((a, aut) <- args zip argCS)
            if (consistent) {
              val cea = aut.asInstanceOf[CostEnrichedAutomatonBase]
              newConstraints += TermConstraint(a, cea)
              // add pre image aut to its constraint store, check consistency
              constraintStores(a).assertConstraint(cea) match {
                case Some(conflict) => {
                  consistent = false

                  assert(!Seqs.disjointSeq(newConstraints, conflict))
                  collectedConflicts ++=
                    (conflict.iterator filterNot newConstraints)
                }
                case None => // nothing
              }
            }

          if (consistent) {
            val conflict = dfExploreOp(op, args, res, otherAuts, nextApps)
            if (
              !conflict.isEmpty && Seqs.disjointSeq(newConstraints, conflict)
            ) {
              // we can jump back, because the found conflict does not depend
              // on the considered function application
              return conflict
            }
            collectedConflicts ++= (conflict.iterator filterNot newConstraints)
          }
        } finally {
          // pop
          for (a <- args)
            constraintStores(a).pop
        }
      }

      // generate conflict set
      if (needCompleteContentsForConflicts)
        collectedConflicts ++=
          (for (aut <- constraintStores(res).getCompleteContents)
            yield TermConstraint(res, aut))
      else
      collectedConflicts += TermConstraint(res, resAut)

      collectedConflicts ++=
        (for (
          (t, auts) <- args.iterator zip argDependencies.iterator;
          aut <- auts.iterator
        )
          yield TermConstraint(t, aut.asInstanceOf[CostEnrichedAutomatonBase]))
      collectedConflicts.toSeq
    }
  }

  // need to be cost-enriched constraints
  val allInitialConstraints: Seq[(ITerm, CostEnrichedAutomatonBase)] = {
    val coveredTerms = new MHashSet[ITerm]
    for ((t, _) <- initialConstraints)
      coveredTerms += t

    val additionalConstraints = new ArrayBuffer[(ITerm, CostEnrichedAutomatonBase)]

    // check whether any of the terms have concrete definitions
    for (t <- strTerms)
      for (w <- strDatabase.term2List(InputAbsy2Internal(t, TermOrder.EMPTY))) {
        val str: String = w.view.map(i => i.toChar).mkString("")
        additionalConstraints += ((t, BricsAutomatonWrapper fromString str))
        coveredTerms += t
      }

    for (
      (argsSeq, t) <- sortedFunApps;
      if {
        if (!(coveredTerms contains t)) {
          coveredTerms += t
          additionalConstraints +=
            ((t, BricsAutomatonWrapper.makeAnyString))
        }
        true
      };
      (_, args) <- argsSeq;
      arg <- args
    )
      coveredTerms += arg

    initialConstraints ++ additionalConstraints
  }

  // set to true when eagerly product 
  protected val needCompleteContentsForConflicts: Boolean = true
  protected def newStore(t: ITerm): ParikhStore =
    new ParikhStore(t, flags, inputFormula & freshIntegerTermFormula, integerTerms.toSet)
}<|MERGE_RESOLUTION|>--- conflicted
+++ resolved
@@ -53,14 +53,8 @@
 import ostrich.cesolver.util.TimeoutException
 import ostrich.cesolver.core.finalConstraintsSolver.{BaselineSolver, CatraBasedSolver, UnaryBasedSolver}
 import ostrich.OFlags
-<<<<<<< HEAD
 import OFlags.CEABackend.{Baseline, Unary, Catra, Nuxmv}
 import ap.parser.ITerm
-=======
-import OFlags.CEABackend.{Baseline, Unary, Catra}
-import ap.terfor.linearcombination.LinearCombination
-import ap.parser.{ITerm, IFormula}
->>>>>>> 2b595b01
 import ap.parser.InputAbsy2Internal
 import ap.terfor.Term
 import ap.terfor.TermOrder
@@ -94,12 +88,7 @@
 
 class ParikhExploration(
     funApps: Seq[(PreOp, Seq[ITerm], ITerm)],
-<<<<<<< HEAD
     initialConstraints: Seq[(ITerm, CostEnrichedAutomatonBase)],
-=======
-    initialConstraints: Seq[(ITerm, Automaton)],
-    initialLengthConstraints : IFormula,
->>>>>>> 2b595b01
     strDatabase: StrDatabase,
     flags: OFlags,
     lProver: SimpleAPI,
@@ -109,11 +98,8 @@
   import ParikhExploration._
 
   private val termGen = TermGenerator()
-<<<<<<< HEAD
 
   private var maybeUnknown = false
-=======
->>>>>>> 2b595b01
 
   def measure[A](op: String)(comp: => A): A =
     ParikhUtil.measure(op)(comp)(flags.debug)
@@ -303,21 +289,12 @@
       apps: Iterator[(PreOp, Seq[ITerm], ITerm)],
       model: MHashMap[ITerm, Either[IdealInt, Seq[Int]]]
   ): MHashMap[ITerm, Either[IdealInt, Seq[Int]]] = {
-<<<<<<< HEAD
     for ((op, args, res) <- apps) {
       val argValues = args map {
         case arg if (model contains arg) =>  model(arg)
         case Const(value) => Left(value)
       }
       val argsValues: Seq[Seq[Int]] = argValues map {
-=======
-    for (
-      (op, formalArgs, res) <- apps;
-      argValues = formalArgs map model
-    ) {
-
-      val args: Seq[Seq[Int]] = argValues map {
->>>>>>> 2b595b01
         case Left(value)   => Seq(value.intValueSafe)
         case Right(values) => values
       }
@@ -358,11 +335,7 @@
             throwResultCutException
           else
             throw new Exception(
-<<<<<<< HEAD
               s"For $res = $op($args), model extraction failed: old value::" + _oldValue + " != res value::" + resValue
-=======
-              "Model extraction failed: " + res + " old value::" + _oldValue + " != res value::" + resValue
->>>>>>> 2b595b01
             )
       }
 
@@ -383,20 +356,11 @@
 
         // check linear arith consistency of final automata
         val backendSolver =
-<<<<<<< HEAD
           flags.backend match {
             case Nuxmv    => new NuxmvBasedSolver(flags, inputFormula & freshIntegerTermFormula)
             case Catra    => new CatraBasedSolver(flags, inputFormula & freshIntegerTermFormula)
             case Baseline => new BaselineSolver(flags, lProver)
             case Unary =>    new UnaryBasedSolver(flags, lProver, freshIntegerTermFormula)
-=======
-          flags.ceaBackend match {
-            case Catra    => new CatraBasedSolver(initialLengthConstraints,
-                                                  freshIntTerm2orgin.toMap)
-            case Baseline => new BaselineSolver(lProver)
-            case Unary =>
-              new UnaryBasedSolver(flags, freshIntTerm2orgin.toMap, lProver)
->>>>>>> 2b595b01
           }
 
         backendSolver.setIntegerTerm(integerTerms.toSet)
@@ -446,19 +410,11 @@
               }.toMap
             )
           }
-<<<<<<< HEAD
           case ProverStatus.Unsat => return trivialConflict
           case _ => 
-            ParikhUtil.log("One search branch is unknow: " + res.getStatus)
+            ParikhUtil.log("One search branch is unknown: " + res.getStatus)
             maybeUnknown = true
             return trivialConflict
-=======
-          case _ => {
-            val conflictSet = trivialConflict
-            ParikhUtil.debugPrintln("Conflict set has size " + conflictSet.size)
-            return conflictSet
-          }
->>>>>>> 2b595b01
         }
 
       }
