--- conflicted
+++ resolved
@@ -11,10 +11,6 @@
 import ostrich.cesolver.util.ParikhUtil
 import ap.parser.IBinJunctor
 
-<<<<<<< HEAD
-=======
-  private val termGen = TermGenerator()
->>>>>>> 93a8e3d6
 
 object FinalConstraints {
   def unaryHeuristicACs(
