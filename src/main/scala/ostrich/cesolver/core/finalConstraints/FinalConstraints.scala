--- conflicted
+++ resolved
@@ -11,10 +11,6 @@
 import ostrich.cesolver.util.ParikhUtil
 import ap.parser.IBinJunctor
 
-<<<<<<< HEAD
-=======
-  private val termGen = TermGenerator()
->>>>>>> 93a8e3d6
 
 object FinalConstraints {
   def unaryHeuristicACs(
@@ -47,13 +43,6 @@
     flags: OFlags
   ): NuxmvFinalConstraints = {
     new NuxmvFinalConstraints(t, auts, flags)
-  }
-
-  def catraACs(
-      t: ITerm,
-      auts: Seq[CostEnrichedAutomatonBase]
-  ): CatraFinalConstraints = {
-    new CatraFinalConstraints(t, auts)
   }
 
 /*
