--- conflicted
+++ resolved
@@ -96,13 +96,8 @@
     }
 
   if (ParikhUtil.debugOpt) {
-<<<<<<< HEAD
-    checkSatAut.toDot("checkSatAut")
-    findModelAut.toDot("findModelAut")
-=======
     checkSatAut.toDot(strDataBaseId + "_checkSatAut")
     findModelAut.toDot(strDataBaseId + "_findModelAut")
->>>>>>> 0041f999
   }
 
   override lazy val getCompleteLIA: IFormula = {
