/**
 * This file is part of Ostrich, an SMT solver for strings.
 * Copyright (c) 2023 Denghang Hu. All rights reserved.
 * 
 * Redistribution and use in source and binary forms, with or without
 * modification, are permitted provided that the following conditions are met:
 * 
 * * Redistributions of source code must retain the above copyright notice, this
 *   list of conditions and the following disclaimer.
 * 
 * * Redistributions in binary form must reproduce the above copyright notice,
 *   this list of conditions and the following disclaimer in the documentation
 *   and/or other materials provided with the distribution.
 * 
 * * Neither the name of the authors nor the names of their
 *   contributors may be used to endorse or promote products derived from
 *   this software without specific prior written permission.
 * 
 * THIS SOFTWARE IS PROVIDED BY THE COPYRIGHT HOLDERS AND CONTRIBUTORS
 * "AS IS" AND ANY EXPRESS OR IMPLIED WARRANTIES, INCLUDING, BUT NOT
 * LIMITED TO, THE IMPLIED WARRANTIES OF MERCHANTABILITY AND FITNESS
 * FOR A PARTICULAR PURPOSE ARE DISCLAIMED. IN NO EVENT SHALL THE
 * COPYRIGHT HOLDER OR CONTRIBUTORS BE LIABLE FOR ANY DIRECT,
 * INDIRECT, INCIDENTAL, SPECIAL, EXEMPLARY, OR CONSEQUENTIAL DAMAGES
 * (INCLUDING, BUT NOT LIMITED TO, PROCUREMENT OF SUBSTITUTE GOODS OR
 * SERVICES; LOSS OF USE, DATA, OR PROFITS; OR BUSINESS INTERRUPTION)
 * HOWEVER CAUSED AND ON ANY THEORY OF LIABILITY, WHETHER IN CONTRACT,
 * STRICT LIABILITY, OR TORT (INCLUDING NEGLIGENCE OR OTHERWISE)
 * ARISING IN ANY WAY OUT OF THE USE OF THIS SOFTWARE, EVEN IF ADVISED
 * OF THE POSSIBILITY OF SUCH DAMAGE.
 */
package ostrich.cesolver.core.finalConstraintsSolver

import ap.api.SimpleAPI
import ap.api.SimpleAPI.ProverStatus
import ap.parser.SymbolCollector
import ostrich.cesolver.util.ParikhUtil.measure
import ostrich.cesolver.util.UnknownException
import ostrich.cesolver.automata.CostEnrichedAutomatonBase
import ostrich.cesolver.core.finalConstraints.{
  FinalConstraints,
  UnaryFinalConstraints
}
import ostrich.OFlags
import ap.parser.ITerm
import ap.parser.IFormula
import ap.parser.IExpression._
import ostrich.cesolver.util.ParikhUtil
import ap.parser.IConstant
import ap.util.Timeout
import ap.parser.IBinJunctor

class UnaryBasedSolver(
    flags: OFlags,
    lProver: SimpleAPI,
    additionalLia: IFormula
) extends FinalConstraintsSolver[UnaryFinalConstraints] {
  def addConstraint(t: ITerm, auts: Seq[CostEnrichedAutomatonBase]): Unit = {
    addConstraint(FinalConstraints.unaryHeuristicACs(t, auts, flags))
  }

  def solve: Result = solveCompleteLIA

  def solveCompleteLIA: Result = solveFormula(
    connectSimplify(constraints.map(_.getCompleteLIA), IBinJunctor.And)
  )

  def solveFormula(f: IFormula, generateModel: Boolean = true): Result = {

    val res = new Result
    val finalArith = f & additionalLia

    lProver.push
    val integerInConstraints =
      (for (t <- integerTerms) yield SymbolCollector constants t).flatten
    val allConsts =
      (SymbolCollector.constants(
        finalArith
      ) ++ integerInConstraints)

    val newConsts = allConsts &~ lProver.order.orderedConstants

    lProver.addConstantsRaw(newConsts)
    lProver !! finalArith
<<<<<<< HEAD
=======

    ParikhUtil.debugPrintln(finalArith)

>>>>>>> 0041f999
    lProver.checkSat(false)
    val status = measure(
      s"${this.getClass.getSimpleName}::solveFixedFormula::findIntegerModel"
    ) {
      while (lProver.getStatus(100) == ProverStatus.Running) {
        Timeout.check
      }
      lProver.???
    }
    status match {
      case ProverStatus.Sat if generateModel =>
        // generate model
        val partialModel = lProver.partialModel
        // update string model
        for (singleString <- constraints) {
          val value = measure(
            s"${this.getClass.getSimpleName}::findStringModel"
          )(singleString.getModel(partialModel))
          value match {
            case Some(v) => res.updateModel(singleString.strDataBaseId, v)
            case None    => throw UnknownException("Cannot find string model")
          }

        }
        // update integer model
        for (term <- allConsts) {
          val value = FinalConstraints.evalTerm(IConstant(term), partialModel)
          res.updateModel(term, value)
        }
      case _ => //do nothing
    }
    res.setStatus(status)
    lProver.pop
    res
  }

}<|MERGE_RESOLUTION|>--- conflicted
+++ resolved
@@ -82,12 +82,9 @@
 
     lProver.addConstantsRaw(newConsts)
     lProver !! finalArith
-<<<<<<< HEAD
-=======
 
     ParikhUtil.debugPrintln(finalArith)
 
->>>>>>> 0041f999
     lProver.checkSat(false)
     val status = measure(
       s"${this.getClass.getSimpleName}::solveFixedFormula::findIntegerModel"
