--- conflicted
+++ resolved
@@ -75,13 +75,8 @@
   }
 
   def pop: Unit = {
-<<<<<<< HEAD
     productAut = productAutStack.pop()
     val oldSize = constraintStack.pop()
-=======
-    productAut = productAutStack.pop
-    val oldSize = constraintStack.pop
->>>>>>> 01b0600c
     Seqs.reduceToSize(constraints, oldSize)
   }
 
