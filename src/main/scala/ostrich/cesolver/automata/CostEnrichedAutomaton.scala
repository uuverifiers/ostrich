/**
 * This file is part of Ostrich, an SMT solver for strings.
 * Copyright (c) 2023 Denghang Hu. All rights reserved.
 * 
 * Redistribution and use in source and binary forms, with or without
 * modification, are permitted provided that the following conditions are met:
 * 
 * * Redistributions of source code must retain the above copyright notice, this
 *   list of conditions and the following disclaimer.
 * 
 * * Redistributions in binary form must reproduce the above copyright notice,
 *   this list of conditions and the following disclaimer in the documentation
 *   and/or other materials provided with the distribution.
 * 
 * * Neither the name of the authors nor the names of their
 *   contributors may be used to endorse or promote products derived from
 *   this software without specific prior written permission.
 * 
 * THIS SOFTWARE IS PROVIDED BY THE COPYRIGHT HOLDERS AND CONTRIBUTORS
 * "AS IS" AND ANY EXPRESS OR IMPLIED WARRANTIES, INCLUDING, BUT NOT
 * LIMITED TO, THE IMPLIED WARRANTIES OF MERCHANTABILITY AND FITNESS
 * FOR A PARTICULAR PURPOSE ARE DISCLAIMED. IN NO EVENT SHALL THE
 * COPYRIGHT HOLDER OR CONTRIBUTORS BE LIABLE FOR ANY DIRECT,
 * INDIRECT, INCIDENTAL, SPECIAL, EXEMPLARY, OR CONSEQUENTIAL DAMAGES
 * (INCLUDING, BUT NOT LIMITED TO, PROCUREMENT OF SUBSTITUTE GOODS OR
 * SERVICES; LOSS OF USE, DATA, OR PROFITS; OR BUSINESS INTERRUPTION)
 * HOWEVER CAUSED AND ON ANY THEORY OF LIABILITY, WHETHER IN CONTRACT,
 * STRICT LIABILITY, OR TORT (INCLUDING NEGLIGENCE OR OTHERWISE)
 * ARISING IN ANY WAY OUT OF THE USE OF THIS SOFTWARE, EVEN IF ADVISED
 * OF THE POSSIBILITY OF SUCH DAMAGE.
 */

package ostrich.cesolver.automata

import ostrich.automata.TLabelEnumerator
import scala.collection.mutable.{
  TreeSet => MTreeSet,
  HashMap => MHashMap,
  HashSet => MHashSet
}
import ostrich.cesolver.util.ParikhUtil.debugPrintln

class CostEnrichedAutomaton extends CostEnrichedAutomatonBase

class CETLabelEnumerator(labels: Iterable[(Char, Char)])
    extends TLabelEnumerator[(Char, Char)] {

  /** Keep track of disjoint labels for fast range lookups in enumLabelOverlap.
    * Access with enumDisjointlabels.
    */
  private lazy val disjointLabels: MTreeSet[(Char, Char)] =
    calculateDisjointLabels

  /** Like disjoint labels but covers whole alphabet including internal char.
    */
  private lazy val disjointLabelsComplete: List[(Char, Char)] =
    calculateDisjointLabelsComplete

  /** Enumerate all labels with overlaps removed. E.g. for min/max labels [1,3]
    * [5,10] [8,15] would result in [1,3] [5,8] [8,10] [10,15]
    */
  def enumDisjointLabels: Iterable[(Char, Char)] =
    disjointLabels.toIterable

  /** Enumerate all labels with overlaps removed such that the whole alphabet is
    * covered (including internal characters) E.g. for min/max labels [1,3]
    * [5,10] [8,15] would result in [1,3] [4,4] [5,7] [8,10] [11,15] [15,..]
    */
  def enumDisjointLabelsComplete: Iterable[(Char, Char)] =
    disjointLabelsComplete

  /** iterate over the instances of lbls that overlap with lbl
    */
  def enumLabelOverlap(lbl: (Char, Char)): Iterable[(Char, Char)] = {
    val (lMin, lMax) = lbl
    disjointLabels
      .from((lMin, Char.MinValue))
      .to((lMax, Char.MaxValue))
      .toIterable
  }

  /** Takes disjoint enumeration and splits it at the point defined by Char.
    * E.g. [1,10] split at 5 is [1,4][5][6,10]
    */
  def split(a: Char): TLabelEnumerator[(Char, Char)] =
    new CETLabelEnumerator(disjointLabels + ((a, a)))

  private def calculateDisjointLabels(): MTreeSet[(Char, Char)] = {
    
    if (labels.isEmpty) return new MTreeSet[(Char, Char)]()

    var disjoint = new MTreeSet[(Char, Char)]()

    val labelPoints = new MTreeSet[Char]

    val mins = new MHashSet[Char]
    val maxes = new MHashSet[Char]
    val originLabels = labels
    for ((min, max) <- labels) {
      mins += min
      maxes += max
      labelPoints += min
      labelPoints += max
    }
    debugPrintln(
      "Original labels: " + originLabels
        .map { case (a, b) => (a.toInt, b.toInt) }
        .mkString(", ")
    )

    def isMin(c: Char): Boolean = mins.contains(c)
    def isMax(c: Char): Boolean = maxes.contains(c)
    def isBoth(c: Char): Boolean = isMin(c) && isMax(c)
    def logicImply(head: Boolean, tail: Boolean): Boolean = !head || tail

    // split the labels at the points where they start or end
    labelPoints.zip(labelPoints.tail).foreach {
      case (lead, next) => {
        var possibleMin = lead
        var possibleMax = next
        if (isBoth(lead)) {
          disjoint += ((lead, lead))
          possibleMin = (lead.toInt + 1).toChar
        }
        if (isBoth(next)) {
          disjoint += ((next, next))
          possibleMax = (next.toInt - 1).toChar
        }
        if (isMin(next)) {
          possibleMax = (next.toInt - 1).toChar
        }
        if (isMax(lead)) {
          possibleMin = (lead.toInt + 1).toChar
        }
        if (possibleMin <= possibleMax)
          disjoint += ((possibleMin, possibleMax))
      }
    }
<<<<<<< HEAD
    // // add last char
    // disjoint += ((labelPoints.last, labelPoints.last))

    debugPrintln(
      "Disjoint labels: " + disjoint
        .map { case (a, b) => (a.toInt, b.toInt) }
        .mkString(", ")
    )
=======
>>>>>>> 0041f999

    // assert no original labels will be filtered out
    assert(
      disjoint.forall { case (min, max) =>
        originLabels.forall { case (oMin, oMax) =>
          logicImply(min >= oMin && min <= oMax, max <= oMax) &&
          logicImply(max >= oMin && max <= oMax, min >= oMin)
        }
      }
    )

    // filter out the labels not contained by original labels
    disjoint = disjoint.filter { case (min, max) =>
      originLabels.exists { case (oMin, oMax) => min >= oMin && max <= oMax }
    }

    disjoint
  }

  private def calculateDisjointLabelsComplete(): List[(Char, Char)] = {
    if (disjointLabels.isEmpty) {
      List((Char.MinValue, Char.MaxValue))
    } else {
      val labelsComp = disjointLabels.foldRight(List[(Char, Char)]()) {
        case ((min, max), Nil) => {
          // using Char.MaxValue since we include internal chars
          if (max < Char.MaxValue)
            List((min, max), ((max + 1).toChar, Char.MaxValue))
          else
            List((min, max))
        }
        case ((min, max), (minLast, maxLast) :: lbls) => {
          val minLastPrev = (minLast - 1).toChar
          if (max < minLastPrev)
            (min, max) :: ((max + 1).toChar, minLastPrev) :: (
              minLast,
              maxLast
            ) :: lbls
          else
            (min, max) :: (minLast, maxLast) :: lbls
        }
      }
      if (Char.MinValue < labelsComp.head._1) {
        val nextMin = (labelsComp.head._1 - 1).toChar
        (Char.MinValue, nextMin) :: labelsComp
      } else {
        labelsComp
      }
    }
  }
}<|MERGE_RESOLUTION|>--- conflicted
+++ resolved
@@ -136,17 +136,6 @@
           disjoint += ((possibleMin, possibleMax))
       }
     }
-<<<<<<< HEAD
-    // // add last char
-    // disjoint += ((labelPoints.last, labelPoints.last))
-
-    debugPrintln(
-      "Disjoint labels: " + disjoint
-        .map { case (a, b) => (a.toInt, b.toInt) }
-        .mkString(", ")
-    )
-=======
->>>>>>> 0041f999
 
     // assert no original labels will be filtered out
     assert(
