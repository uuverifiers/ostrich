/**
 * This file is part of Ostrich, an SMT solver for strings.
 * Copyright (c) 2023 Denghang Hu. All rights reserved.
 * 
 * Redistribution and use in source and binary forms, with or without
 * modification, are permitted provided that the following conditions are met:
 * 
 * * Redistributions of source code must retain the above copyright notice, this
 *   list of conditions and the following disclaimer.
 * 
 * * Redistributions in binary form must reproduce the above copyright notice,
 *   this list of conditions and the following disclaimer in the documentation
 *   and/or other materials provided with the distribution.
 * 
 * * Neither the name of the authors nor the names of their
 *   contributors may be used to endorse or promote products derived from
 *   this software without specific prior written permission.
 * 
 * THIS SOFTWARE IS PROVIDED BY THE COPYRIGHT HOLDERS AND CONTRIBUTORS
 * "AS IS" AND ANY EXPRESS OR IMPLIED WARRANTIES, INCLUDING, BUT NOT
 * LIMITED TO, THE IMPLIED WARRANTIES OF MERCHANTABILITY AND FITNESS
 * FOR A PARTICULAR PURPOSE ARE DISCLAIMED. IN NO EVENT SHALL THE
 * COPYRIGHT HOLDER OR CONTRIBUTORS BE LIABLE FOR ANY DIRECT,
 * INDIRECT, INCIDENTAL, SPECIAL, EXEMPLARY, OR CONSEQUENTIAL DAMAGES
 * (INCLUDING, BUT NOT LIMITED TO, PROCUREMENT OF SUBSTITUTE GOODS OR
 * SERVICES; LOSS OF USE, DATA, OR PROFITS; OR BUSINESS INTERRUPTION)
 * HOWEVER CAUSED AND ON ANY THEORY OF LIABILITY, WHETHER IN CONTRACT,
 * STRICT LIABILITY, OR TORT (INCLUDING NEGLIGENCE OR OTHERWISE)
 * ARISING IN ANY WAY OUT OF THE USE OF THIS SOFTWARE, EVEN IF ADVISED
 * OF THE POSSIBILITY OF SUCH DAMAGE.
 */

package ostrich.cesolver.automata

import ostrich.OstrichStringTheory
import ostrich.automata.AutDatabase
import ostrich.automata.Automaton
import ostrich.cesolver.util.ParikhUtil
import ostrich.OFlags

class CEAutDatabase(theory: OstrichStringTheory, flags: OFlags)
    extends AutDatabase(theory, flags.minimizeAutomata) {

  override val regex2Aut = new Regex2CEAut(theory, flags)

  override def id2ComplementedAutomaton(id: Int): Option[Automaton] =
    synchronized {
      (id2CompAut get id) match {
        case r @ Some(_) => r
        case None =>
<<<<<<< HEAD
          (id2Regex get id) match {
            case Some(regex) => {
              val aut =
                regex2Aut.buildComplementAut(regex, flags.minimizeAutomata)
              id2CompAut.put(id, aut)
              Some(aut)
=======
          id2Automaton(id) match {
            case Some(aut) => {
              val compAut = !aut
              id2CompAut.put(id, compAut)
              Some(compAut)
>>>>>>> 0041f999
            }
            case None =>
              None
          }
      }
    }

}<|MERGE_RESOLUTION|>--- conflicted
+++ resolved
@@ -48,20 +48,11 @@
       (id2CompAut get id) match {
         case r @ Some(_) => r
         case None =>
-<<<<<<< HEAD
-          (id2Regex get id) match {
-            case Some(regex) => {
-              val aut =
-                regex2Aut.buildComplementAut(regex, flags.minimizeAutomata)
-              id2CompAut.put(id, aut)
-              Some(aut)
-=======
           id2Automaton(id) match {
             case Some(aut) => {
               val compAut = !aut
               id2CompAut.put(id, compAut)
               Some(compAut)
->>>>>>> 0041f999
             }
             case None =>
               None
