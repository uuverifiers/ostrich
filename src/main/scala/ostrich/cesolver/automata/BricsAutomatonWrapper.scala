/**
 * This file is part of Ostrich, an SMT solver for strings.
 * Copyright (c) 2023 Denghang Hu. All rights reserved.
 * 
 * Redistribution and use in source and binary forms, with or without
 * modification, are permitted provided that the following conditions are met:
 * 
 * * Redistributions of source code must retain the above copyright notice, this
 *   list of conditions and the following disclaimer.
 * 
 * * Redistributions in binary form must reproduce the above copyright notice,
 *   this list of conditions and the following disclaimer in the documentation
 *   and/or other materials provided with the distribution.
 * 
 * * Neither the name of the authors nor the names of their
 *   contributors may be used to endorse or promote products derived from
 *   this software without specific prior written permission.
 * 
 * THIS SOFTWARE IS PROVIDED BY THE COPYRIGHT HOLDERS AND CONTRIBUTORS
 * "AS IS" AND ANY EXPRESS OR IMPLIED WARRANTIES, INCLUDING, BUT NOT
 * LIMITED TO, THE IMPLIED WARRANTIES OF MERCHANTABILITY AND FITNESS
 * FOR A PARTICULAR PURPOSE ARE DISCLAIMED. IN NO EVENT SHALL THE
 * COPYRIGHT HOLDER OR CONTRIBUTORS BE LIABLE FOR ANY DIRECT,
 * INDIRECT, INCIDENTAL, SPECIAL, EXEMPLARY, OR CONSEQUENTIAL DAMAGES
 * (INCLUDING, BUT NOT LIMITED TO, PROCUREMENT OF SUBSTITUTE GOODS OR
 * SERVICES; LOSS OF USE, DATA, OR PROFITS; OR BUSINESS INTERRUPTION)
 * HOWEVER CAUSED AND ON ANY THEORY OF LIABILITY, WHETHER IN CONTRACT,
 * STRICT LIABILITY, OR TORT (INCLUDING NEGLIGENCE OR OTHERWISE)
 * ARISING IN ANY WAY OUT OF THE USE OF THIS SOFTWARE, EVEN IF ADVISED
 * OF THE POSSIBILITY OF SUCH DAMAGE.
 */

package ostrich.cesolver.automata

import dk.brics.automaton.{
  BasicAutomata,
  RegExp,
  Automaton => BAutomaton
}

<<<<<<< HEAD
import scala.collection.JavaConverters.asScala
=======
import scala.collection.JavaConverters._
import ostrich.cesolver.util.ParikhUtil
>>>>>>> 71eb10cd

object BricsAutomatonWrapper {

  type State = BricsAutomatonWrapper#State
  type TLabel = BricsAutomatonWrapper#TLabel

  def apply(): BricsAutomatonWrapper =
    BricsAutomatonWrapper(new BAutomaton)

  def apply(underlying: BAutomaton): BricsAutomatonWrapper = 
    new BricsAutomatonWrapper(underlying)

  def apply(pattern: String): BricsAutomatonWrapper = {
    ParikhUtil.log("BricsAutomatonWrapper.apply: build automaton from regex pattern " + pattern)
    BricsAutomatonWrapper(new RegExp(pattern).toAutomaton(false))
  }

  def fromString(str: String): BricsAutomatonWrapper = {
    ParikhUtil.log("BricsAutomatonWrapper.fromString: build automaton from string " + str)
    BricsAutomatonWrapper(BasicAutomata makeString str)
  }

  def makeAnyString(): BricsAutomatonWrapper =
    BricsAutomatonWrapper(BAutomaton.makeAnyString)
  
  def makeEmpty(): BricsAutomatonWrapper =
    BricsAutomatonWrapper(BAutomaton.makeEmpty)

  def makeEmptyString(): BricsAutomatonWrapper = 
    BricsAutomatonWrapper(BAutomaton.makeEmptyString())
}

/** Wrapper for the dk.brics.automaton. Extend dk.brics.automaton with
  * registers and update for each transition.
  */
class BricsAutomatonWrapper(val underlying: BAutomaton)
    extends CostEnrichedAutomatonBase {

<<<<<<< HEAD
  private val old2new = asScala(underlying.getStates()).map(s => (s, newState())).toMap
  
  // initialize
  initialState = old2new(underlying.getInitialState())
  for (s <- asScala(underlying.getStates())){
    for (t <- asScala(s.getTransitions()))
      addTransition(old2new(s), (t.getMin(), t.getMax()), old2new(t.getDest()), Seq())
  }
  for (s <- asScala(underlying.getAcceptStates()))
=======
  private val old2new = underlying.getStates().asScala.map(s => (s, newState())).toMap
  
  // initialize
  initialState = old2new(underlying.getInitialState())
  for (s <- underlying.getStates().asScala){
    for (t <- s.getTransitions().asScala)
      addTransition(old2new(s), (t.getMin(), t.getMax()), old2new(t.getDest()), Seq())
  }
  for (s <- underlying.getAcceptStates().asScala)
>>>>>>> 71eb10cd
    setAccept(old2new(s),true)
}<|MERGE_RESOLUTION|>--- conflicted
+++ resolved
@@ -38,12 +38,8 @@
   Automaton => BAutomaton
 }
 
-<<<<<<< HEAD
 import scala.collection.JavaConverters.asScala
-=======
-import scala.collection.JavaConverters._
 import ostrich.cesolver.util.ParikhUtil
->>>>>>> 71eb10cd
 
 object BricsAutomatonWrapper {
 
@@ -82,9 +78,8 @@
 class BricsAutomatonWrapper(val underlying: BAutomaton)
     extends CostEnrichedAutomatonBase {
 
-<<<<<<< HEAD
   private val old2new = asScala(underlying.getStates()).map(s => (s, newState())).toMap
-  
+
   // initialize
   initialState = old2new(underlying.getInitialState())
   for (s <- asScala(underlying.getStates())){
@@ -92,16 +87,6 @@
       addTransition(old2new(s), (t.getMin(), t.getMax()), old2new(t.getDest()), Seq())
   }
   for (s <- asScala(underlying.getAcceptStates()))
-=======
-  private val old2new = underlying.getStates().asScala.map(s => (s, newState())).toMap
-  
-  // initialize
-  initialState = old2new(underlying.getInitialState())
-  for (s <- underlying.getStates().asScala){
-    for (t <- s.getTransitions().asScala)
-      addTransition(old2new(s), (t.getMin(), t.getMax()), old2new(t.getDest()), Seq())
-  }
-  for (s <- underlying.getAcceptStates().asScala)
->>>>>>> 71eb10cd
-    setAccept(old2new(s),true)
+
+  setAccept(old2new(s),true)
 }