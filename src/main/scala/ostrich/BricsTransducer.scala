--- conflicted
+++ resolved
@@ -39,8 +39,6 @@
 
   def getBuilder : BricsTransducerBuilder =
     new BricsTransducerBuilder
-<<<<<<< HEAD
-=======
 
   /**
    * Construct a transducer that extracts the <code>n</code>th character
@@ -99,8 +97,6 @@
   }
 
   private val strAtTransducer = new MHashMap[Int, BricsTransducer]
-}
->>>>>>> 162bf9ac
 
   class TransducerState extends BState {
     override def toString = "q" + hashCode
@@ -120,11 +116,8 @@
                                       Set[BricsTransducer#TETransition]],
                       val acceptingStates : Set[BricsAutomaton#State])
     extends Transducer {
-<<<<<<< HEAD
   import BricsTransducer.TransducerState
-=======
   import Transducer._
->>>>>>> 162bf9ac
 
   val LabelOps : TLabelOps[BricsAutomaton#TLabel] = BricsTLabelOps
 
