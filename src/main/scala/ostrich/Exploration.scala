--- conflicted
+++ resolved
@@ -370,11 +370,7 @@
     }
   }
 
-<<<<<<< HEAD
-  protected def evalTerm(t : Term)(model : SimpleAPI.PartialModel)
-=======
   private def evalTerm(t : Term)(model : PartialModel)
->>>>>>> 69b02249
                       : Option[IdealInt] = t match {
     case c : ConstantTerm =>
       model eval c
