--- conflicted
+++ resolved
@@ -501,7 +501,6 @@
 
         for (resLen <- getVarLength(res))
           if (resValue.right.get.size != resLen.intValueSafe) {
-<<<<<<< HEAD
  /*
             throw new Exception(
               "Could not satisfy length constraints for " + res +
@@ -510,16 +509,6 @@
                 "; length is " + resValue.right.get.size +
                 " but should be " + resLen)
   */
-=======
-            /*
-                       throw new Exception(
-                         "Could not satisfy length constraints for " + res +
-                           " with solution " +
-                           resValue.right.get.map(i => i.toChar)(breakOut) +
-                           "; length is " + resValue.right.get.size +
-                           " but should be " + resLen)
-             */
->>>>>>> c1419ca8
             throwResultCutException
           }
 
@@ -770,13 +759,8 @@
               constraints += aut
               currentConstraint = Some(newAut)
               addLengthConstraint(TermConstraint(t, newAut),
-<<<<<<< HEAD
                                   (for (a <- constraints)
                                    yield TermConstraint(t, a)).toSeq)
-=======
-                for (a <- constraints)
-                  yield TermConstraint(t, a))
->>>>>>> c1419ca8
               None
             }
           }
@@ -959,13 +943,8 @@
         // nothing, all length constraints already pushed
         case auts =>
           addLengthConstraint(TermConstraint(t, intersection),
-<<<<<<< HEAD
                               (for (a <- auts)
                                yield TermConstraint(t, a)))
-=======
-            for (a <- constraints)
-              yield TermConstraint(t, a))
->>>>>>> c1419ca8
       }
 
     def isAcceptedWord(w : Seq[Int]) : Boolean =
