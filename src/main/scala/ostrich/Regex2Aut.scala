/**
 * This file is part of Ostrich, an SMT solver for strings.
 * Copyright (c) 2018-2021 Matthew Hague, Philipp Ruemmer. All rights reserved.
 * 
 * Redistribution and use in source and binary forms, with or without
 * modification, are permitted provided that the following conditions are met:
 * 
 * * Redistributions of source code must retain the above copyright notice, this
 *   list of conditions and the following disclaimer.
 * 
 * * Redistributions in binary form must reproduce the above copyright notice,
 *   this list of conditions and the following disclaimer in the documentation
 *   and/or other materials provided with the distribution.
 * 
 * * Neither the name of the authors nor the names of their
 *   contributors may be used to endorse or promote products derived from
 *   this software without specific prior written permission.
 * 
 * THIS SOFTWARE IS PROVIDED BY THE COPYRIGHT HOLDERS AND CONTRIBUTORS
 * "AS IS" AND ANY EXPRESS OR IMPLIED WARRANTIES, INCLUDING, BUT NOT
 * LIMITED TO, THE IMPLIED WARRANTIES OF MERCHANTABILITY AND FITNESS
 * FOR A PARTICULAR PURPOSE ARE DISCLAIMED. IN NO EVENT SHALL THE
 * COPYRIGHT HOLDER OR CONTRIBUTORS BE LIABLE FOR ANY DIRECT,
 * INDIRECT, INCIDENTAL, SPECIAL, EXEMPLARY, OR CONSEQUENTIAL DAMAGES
 * (INCLUDING, BUT NOT LIMITED TO, PROCUREMENT OF SUBSTITUTE GOODS OR
 * SERVICES; LOSS OF USE, DATA, OR PROFITS; OR BUSINESS INTERRUPTION)
 * HOWEVER CAUSED AND ON ANY THEORY OF LIABILITY, WHETHER IN CONTRACT,
 * STRICT LIABILITY, OR TORT (INCLUDING NEGLIGENCE OR OTHERWISE)
 * ARISING IN ANY WAY OUT OF THE USE OF THIS SOFTWARE, EVEN IF ADVISED
 * OF THE POSSIBILITY OF SUCH DAMAGE.
 */

package ostrich

import ap.basetypes.IdealInt
import ap.parser._
import ap.theories.strings.StringTheory
import ap.theories.ModuloArithmetic

import dk.brics.automaton.{BasicAutomata, BasicOperations, RegExp,
                           Automaton => BAutomaton}

import scala.collection.mutable.{ArrayBuffer, ArrayStack}
import scala.collection.immutable.VectorBuilder
import collection.JavaConverters._

object Regex2Aut {

  private val RegexClassSpecialChar = """\[[^\[\]]*(\\[wsd])""".r
  private val LookAheadBehind = """\(\?[=!<]""".r

  private object SmartConst {
    import IExpression._
    def unapply(t : ITerm) : Option[IdealInt] = t match {
      case Const(value) =>
        Some(value)
      case IFunApp(ModuloArithmetic.mod_cast,
                   Seq(Const(lower), Const(upper), SmartConst(value))) =>
        Some(ModuloArithmetic.evalModCast(lower, upper, value))
      case _ =>
        None
    }
  }

}

class Regex2Aut(theory : OstrichStringTheory) {

  import theory.{re_none, re_all, re_eps, re_allchar, re_charrange,
<<<<<<< HEAD
                 re_++, re_union, re_inter, re_*, re_*?, re_+, re_+?, re_opt,
                 re_comp, re_loop, str_to_re, re_from_str, re_capture,
                 re_begin_anchor, re_end_anchor, re_from_ecma2020}
=======
                 re_++, re_union, re_inter, re_diff, re_*, re_+, re_opt,
                 re_comp, re_loop, str_to_re, re_from_str, re_from_ecma2020}
>>>>>>> de6d4f5e
  import Regex2Aut._

  def toBricsRegexString(t : ITerm) : String =
    Regex2BricsVisitor.visit(t, ())

  //////////////////////////////////////////////////////////////////////////////

  private object Regex2BricsVisitor extends CollectingVisitor[Unit, String] {

    override def preVisit(t : IExpression,
                          arg : Unit) : PreVisitResult = t match {
      case SmartConst(_) =>
        ShortCutResult("")

      case IFunApp(`re_charrange`,
                   Seq(SmartConst(IdealInt(a)), SmartConst(IdealInt(b)))) =>
        ShortCutResult(
          "[\\" + numToUnicode(a) + "-" + "\\" + numToUnicode(b) + "]")

      case IFunApp(`str_to_re`, Seq(a)) => {
        val res =
          StringTheory.term2List(a) match {
            case Seq() =>
              "()"
            case str =>
              (for (v <- str;
                    c <- "[\\" + numToUnicode(v) + "]")
               yield c).mkString
          }
        ShortCutResult(res)
      }

      case IFunApp(`re_from_str`, Seq(a)) => {
        // TODO: this translation has to be checked more carefully, there might
        // be problems due to escaping. The processing of regexes can also
        // only be done correctly within a proper regex parser.
  
        ShortCutResult(jsRegex2BricsRegex(StringTheory.term2String(a)))
      }

      case _ =>
        KeepArg
    }

    def postVisit(t : IExpression,
                  arg : Unit,
                  subres : Seq[String]) : String = t match {
      case IFunApp(`re_none`, _) =>
        "#"
      case IFunApp(`re_eps`, _) =>
        "()"
      case IFunApp(`re_all`, _) =>
        ".*"
      case IFunApp(`re_allchar`, _) =>
        "."
      case IFunApp(`re_++`, _) =>
        subres(0) + subres(1)
      case IFunApp(`re_union`, _) =>
        "(" + subres(0) + "|" + subres(1) + ")"
      case IFunApp(`re_inter`, _) =>
        "(" + subres(0) + "&" + subres(1) + ")"
      case IFunApp(`re_*` | `re_*?`, _) =>
        "(" + subres(0) + ")*"
      case IFunApp(`re_+` | `re_+?`, _) =>
        "(" + subres(0) + ")+"
      case IFunApp(`re_opt`, _) =>
        "(" + subres(0) + ")?"
      case IFunApp(`re_comp`, _) =>
        "~(" + subres(0) + ")"
      case IFunApp(`re_loop`, Seq(IIntLit(n1), IIntLit(n2), _)) =>
        "(" + subres(2) + "){" + n1 + "," + n2 + "}"
      case IFunApp(`re_capture`, _) => // ignored here
        subres(1)

    case _ =>
      throw new IllegalArgumentException(
        "could not translate " + t + " to an automaton")
    }
  }

  //////////////////////////////////////////////////////////////////////////////

  private def toBAutomaton(t : ITerm,
                           minimize : Boolean) : BAutomaton = t match {
    case IFunApp(`re_charrange`,
                 Seq(SmartConst(IdealInt(a)), SmartConst(IdealInt(b)))) =>
      BasicAutomata.makeCharRange(a.toChar, b.toChar)

    case IFunApp(`str_to_re`, Seq(a)) =>
      BasicAutomata.makeString(StringTheory.term2String(a))

    case IFunApp(`re_from_str`, Seq(a)) => {
      // TODO: this translation has to be checked more carefully, there might
      // be problems due to escaping. The processing of regexes can also
      // only be done correctly within a proper regex parser.
  
      val bricsPattern = jsRegex2BricsRegex(StringTheory.term2String(a))
      new RegExp(bricsPattern).toAutomaton(minimize)
    }

    case IFunApp(`re_from_ecma2020`, Seq(a)) => {
      val parser = new ECMARegexParser(theory)
      val t = parser.string2Term(StringTheory.term2String(a))
      toBAutomaton(t, minimize)
    }

    case IFunApp(`re_none`, _) =>
      BasicAutomata.makeEmpty
    case IFunApp(`re_eps`, _) =>
      BasicAutomata.makeString("")
    case IFunApp(`re_begin_anchor` | `re_end_anchor`, _) => {
      Console.err.println("Warning: ignoring anchor")
      BasicAutomata.makeString("")
    }
    case IFunApp(`re_all`, _) =>
      BasicAutomata.makeAnyString
    case IFunApp(`re_allchar`, _) =>
      BasicAutomata.makeAnyChar

    case IFunApp(`re_++`, _) =>
      maybeMin(BasicOperations.concatenate(translateLeaves(t, re_++, minimize)),
               minimize)

    case IFunApp(`re_union`, _) => {
      val leaves = collectLeaves(t, re_union)
      val (singletons, nonSingletons) = leaves partition {
        case IFunApp(`str_to_re`, _) => true
        case _                       => false
      }

      val singletonAuts =
        if (singletons.isEmpty) {
          List()
        } else {
          val strings =
            (for (IFunApp(_, Seq(a)) <- singletons)
             yield StringTheory.term2String(a)).toArray
          List(BasicAutomata.makeStringUnion(strings : _*))
        }

      val nonSingletonAuts =
        for (s <- nonSingletons) yield toBAutomaton(s, minimize)

      (singletonAuts, nonSingletonAuts) match {
        case (Seq(aut), Seq()) => aut
        case (Seq(), Seq(aut)) => aut
        case (auts1, auts2) =>
          maybeMin(BasicOperations.union((auts1 ++ auts2).asJava), minimize)
      }
    }

    case IFunApp(`re_inter`, _) => {
      val leaves = collectLeaves(t, re_inter)
      val leaveAuts = for (s <- leaves) yield toBAutomaton(s, minimize)
      leaveAuts reduceLeft {
        (aut1, aut2) =>
        maybeMin(BasicOperations.intersection(aut1, aut2), minimize)
      }
    }

<<<<<<< HEAD
    case IFunApp(`re_*` | `re_*?`, Seq(t)) =>
=======
    case IFunApp(`re_diff`, Seq(t1, t2)) =>
      maybeMin(BasicOperations.minus(toBAutomaton(t1, minimize),
                                     toBAutomaton(t2, minimize)), minimize)

    case IFunApp(`re_*`, Seq(t)) =>
>>>>>>> de6d4f5e
      maybeMin(toBAutomaton(t, minimize).repeat, minimize)
    case IFunApp(`re_+` | `re_+?`, Seq(t)) =>
      maybeMin(toBAutomaton(t, minimize).repeat(1), minimize)
    case IFunApp(`re_opt`, Seq(t)) =>
      maybeMin(toBAutomaton(t, minimize).optional, minimize)
    case IFunApp(`re_comp`, Seq(t)) =>
      maybeMin(toBAutomaton(t, minimize).complement, minimize)
    case IFunApp(`re_loop`,
                 Seq(IIntLit(IdealInt(n1)), IIntLit(IdealInt(n2)), t)) =>
      maybeMin(toBAutomaton(t, minimize).repeat(n1, n2), minimize)

    case IFunApp(`re_capture`, Seq(_, t)) => {
      Console.err.println("Warning: ignoring capture group")
      toBAutomaton(t, minimize)
    }
  }

  private def maybeMin(aut : BAutomaton, minimize : Boolean) : BAutomaton = {
    if (minimize && !BricsAutomaton.neverMinimize(aut))
      aut.minimize
    aut
  }

  private def translateLeaves(t        : ITerm,
                              op       : IFunction,
                              minimize : Boolean)
                            : java.util.List[BAutomaton] = {
    val leaves = collectLeaves(t, re_++)
    val leaveAuts = for (s <- leaves) yield toBAutomaton(s, minimize)
    leaveAuts.asJava
  }

  private def collectLeaves(t : ITerm, op : IFunction) : Seq[ITerm] = {
    val todo = new ArrayStack[ITerm]
    todo push t

    val res = new VectorBuilder[ITerm]

    while (!todo.isEmpty)
      todo.pop match {
        case IFunApp(`op`, args) =>
          for (s <- args.reverseIterator)
            todo push s
        case s =>
          res += s
      }

    res.result
  }

  //////////////////////////////////////////////////////////////////////////////

  /**
   * Translate a string representing a JavaScript/ECMA regex to a
   * Brics regex.
   *  TODO: this translation has to be checked more carefully, there might
   *  be problems due to escaping. The processing of regexes can also
   *  only be done correctly within a proper regex parser.
   */
  private def jsRegex2BricsRegex(str : String) : String = {
    // BRICS cannot handle anchors, so currently we are just removing them
    // TODO: find a better solution for this
  
    var begin = 0
    while (begin < str.size && str(begin) == '^') {
      Console.err.println("Warning: ignoring anchor ^")
      begin = begin + 1
    }
  
    var end = str.size
    while (end > 0 && str(end - 1) == '$') {
      Console.err.println("Warning: ignoring anchor $")
      end = end - 1
    }
  
    val str2 = str.slice(begin, end)
  
    // handle some of the PCRE sequences, inside character classes
    // TODO: do this more systematically
    val str3 = {
      var curStr = str2
      var cont = true
      while (cont)
        RegexClassSpecialChar.findFirstMatchIn(curStr) match {
          case Some(m) => {
            val repl = m.group(1) match {
              case "\\w" => "A-Za-z0-9_"
              case "\\s" => " "
              case "\\d" => "0-9"
            }
            curStr = curStr.take(m.start(1)) + repl + curStr.drop(m.end(1))
          }
          case None =>
            cont = false
        }
      curStr
    }
  
    // handle some of the PCRE sequences, outside of character classes
    // TODO: do this more systematically
    val str4 = str3.replaceAll("""\\w""", "[A-Za-z0-9_]")
                   .replaceAll("""\\W""", "[^A-Za-z0-9_]")
                   .replaceAll("""\\s""", "[ ]")
                   .replaceAll("""\\S""", "[^ ]")
                   .replaceAll("""\\d""", "[0-9]")
                   .replaceAll("""\\D""", "[^0-9]")
                   .replaceAll("""\(\?:""", "(")
                   .replaceAll("""@""", "\\\\@")
                   .replaceAll("""<""", "\\\\<")
  
    // encode some simple cases of look-aheads, and eliminate the more
    // complicated cases
    val str5 = {
      val curStr = str4
      val lookAheads = new ArrayBuffer[String]
      var curInd = 0
  
      var cont = true
      while (cont) {
        curStr.substring(curInd, (curInd + 3) min curStr.size) match {
          case "(?=" => { // positive look-ahead
            val endInd = findRegexClosingParen(curStr, curInd)
            lookAheads += "(" + curStr.substring(curInd + 3, endInd) + "@)"
            curInd = endInd + 1
          }
          case "(?!" => { // negative look-ahead
            val endInd = findRegexClosingParen(curStr, curInd)
            lookAheads += "~(" + curStr.substring(curInd + 3, endInd) + "@)"
            curInd = endInd + 1
          }
          case _ =>
            cont = false
        }
        if (curInd >= curStr.size)
          cont = false
      }
  
      if (!lookAheads.isEmpty)
        lookAheads.mkString("&") + "&(" + curStr.substring(curInd) + ")"
      else
        curStr
    }
  
    // eliminate the more complicated cases of look-ahead/behind
    val str6 = {
      var curStr = str5
      var cont = true
  
      while (cont)
        LookAheadBehind.findFirstMatchIn(curStr) match {
          case Some(m) => {
            val ind = m.start
            curStr =
              curStr.take(ind) +
            curStr.drop(findRegexClosingParen(curStr, ind) + 1)
            Console.err.println(
              "Warning: ignoring look-ahead/behind in regular expression")
          }
          case None =>
            cont = false
        }

      curStr
    }

    str6
  }

  /**
   * Given an opening parenthesis at index <code>openInd</code> in a
   * regex string, find the matching closing parenthesis.
   */
  private def findRegexClosingParen(str : String, openInd : Int) : Int = {
    val N = str.size
    var nesting = 1
    var curInd = openInd
    var state = 0

    while (nesting > 0 && curInd < N - 1) {
      curInd = curInd + 1

      (str(curInd), state) match {
        case ('(', 0) =>            // opening paren
          nesting = nesting + 1
        case (')', 0) =>            // closing paren
          nesting = nesting - 1
        case ('[', 0) =>            // start of a character class
          state = 10
        case (']', 10) =>           // end of a character class
          state = 0
        case ('\\', 0) =>           // start of an escaped character
          state = 1
        case ('x', 1) =>            // pair of hex characters
          state = 4
        case ('u', 1) =>            // quadruple of hex characters
          state = 2
        case (_, 1) =>              // single escaped character
          state = 0
        case (_, n) if 2<=n && n<=4 => // hex characters
          state = n + 1
        case (_, 5) =>              // hex characters
          state = 0
        case _ =>
          // nothing
      }
    }

    curInd
  }

  def buildBricsAut(t : ITerm) : BAutomaton =
    toBAutomaton(t, true)

  def buildAut(t : ITerm) : AtomicStateAutomaton =
    new BricsAutomaton(toBAutomaton(t, true))

  private def numToUnicode(num : Int) : String =
    new String(Character.toChars(num))

}<|MERGE_RESOLUTION|>--- conflicted
+++ resolved
@@ -67,14 +67,9 @@
 class Regex2Aut(theory : OstrichStringTheory) {
 
   import theory.{re_none, re_all, re_eps, re_allchar, re_charrange,
-<<<<<<< HEAD
-                 re_++, re_union, re_inter, re_*, re_*?, re_+, re_+?, re_opt,
-                 re_comp, re_loop, str_to_re, re_from_str, re_capture,
+                 re_++, re_union, re_inter, re_diff, re_*, re_*?, re_+, re_+?,
+                 re_opt, re_comp, re_loop, str_to_re, re_from_str, re_capture,
                  re_begin_anchor, re_end_anchor, re_from_ecma2020}
-=======
-                 re_++, re_union, re_inter, re_diff, re_*, re_+, re_opt,
-                 re_comp, re_loop, str_to_re, re_from_str, re_from_ecma2020}
->>>>>>> de6d4f5e
   import Regex2Aut._
 
   def toBricsRegexString(t : ITerm) : String =
@@ -235,15 +230,11 @@
       }
     }
 
-<<<<<<< HEAD
-    case IFunApp(`re_*` | `re_*?`, Seq(t)) =>
-=======
     case IFunApp(`re_diff`, Seq(t1, t2)) =>
       maybeMin(BasicOperations.minus(toBAutomaton(t1, minimize),
                                      toBAutomaton(t2, minimize)), minimize)
 
-    case IFunApp(`re_*`, Seq(t)) =>
->>>>>>> de6d4f5e
+    case IFunApp(`re_*` | `re_*?`, Seq(t)) =>
       maybeMin(toBAutomaton(t, minimize).repeat, minimize)
     case IFunApp(`re_+` | `re_+?`, Seq(t)) =>
       maybeMin(toBAutomaton(t, minimize).repeat(1), minimize)
