/**
 * This file is part of Ostrich, an SMT solver for strings.
 * Copyright (c) 2018-2021 Matthew Hague, Philipp Ruemmer. All rights reserved.
 * 
 * Redistribution and use in source and binary forms, with or without
 * modification, are permitted provided that the following conditions are met:
 * 
 * * Redistributions of source code must retain the above copyright notice, this
 *   list of conditions and the following disclaimer.
 * 
 * * Redistributions in binary form must reproduce the above copyright notice,
 *   this list of conditions and the following disclaimer in the documentation
 *   and/or other materials provided with the distribution.
 * 
 * * Neither the name of the authors nor the names of their
 *   contributors may be used to endorse or promote products derived from
 *   this software without specific prior written permission.
 * 
 * THIS SOFTWARE IS PROVIDED BY THE COPYRIGHT HOLDERS AND CONTRIBUTORS
 * "AS IS" AND ANY EXPRESS OR IMPLIED WARRANTIES, INCLUDING, BUT NOT
 * LIMITED TO, THE IMPLIED WARRANTIES OF MERCHANTABILITY AND FITNESS
 * FOR A PARTICULAR PURPOSE ARE DISCLAIMED. IN NO EVENT SHALL THE
 * COPYRIGHT HOLDER OR CONTRIBUTORS BE LIABLE FOR ANY DIRECT,
 * INDIRECT, INCIDENTAL, SPECIAL, EXEMPLARY, OR CONSEQUENTIAL DAMAGES
 * (INCLUDING, BUT NOT LIMITED TO, PROCUREMENT OF SUBSTITUTE GOODS OR
 * SERVICES; LOSS OF USE, DATA, OR PROFITS; OR BUSINESS INTERRUPTION)
 * HOWEVER CAUSED AND ON ANY THEORY OF LIABILITY, WHETHER IN CONTRACT,
 * STRICT LIABILITY, OR TORT (INCLUDING NEGLIGENCE OR OTHERWISE)
 * ARISING IN ANY WAY OUT OF THE USE OF THIS SOFTWARE, EVEN IF ADVISED
 * OF THE POSSIBILITY OF SUCH DAMAGE.
 */

package ostrich

import ap.basetypes.IdealInt
import ap.parser._
import ap.theories.strings.StringTheory
import ap.theories.ModuloArithmetic

import dk.brics.automaton.{BasicAutomata, BasicOperations, RegExp,
                           Automaton => BAutomaton}

import scala.collection.mutable.{ArrayBuffer, ArrayStack}
import scala.collection.immutable.VectorBuilder
import collection.JavaConverters._

object Regex2Aut {

  private val RegexClassSpecialChar = """\[[^\[\]]*(\\[wsd])""".r
  private val LookAheadBehind = """\(\?[=!<]""".r

  private object SmartConst {
    import IExpression._
    def unapply(t : ITerm) : Option[IdealInt] = t match {
      case Const(value) =>
        Some(value)
      case IFunApp(ModuloArithmetic.mod_cast,
                   Seq(Const(lower), Const(upper), SmartConst(value))) =>
        Some(ModuloArithmetic.evalModCast(lower, upper, value))
      case _ =>
        None
    }
  }

  /**
   * A simple rewriter to eliminate <code>re.diff</code> and
   * <code>re.inter</code>.
   */
  class DiffEliminator(theory : OstrichStringTheory) {
    import IExpression._
    import theory.{re_none, re_all, re_eps, re_allchar, re_charrange,
                   re_++, re_union, re_inter, re_diff, re_*, re_*?, re_+, re_+?,
                   re_opt, re_comp, re_loop, str_to_re, re_from_str, re_capture,
                   re_begin_anchor, re_end_anchor, re_from_ecma2020}
    import StringTheory.ConcreteString

    def apply(t : ITerm) = Rewriter.rewrite(t, rewrTerm _).asInstanceOf[ITerm]

    private def rewrTerm(t : IExpression) : IExpression = t match {

      case IFunApp(`str_to_re`,
                   Seq(ConcreteString(str))) if str.size == 1 =>
        re_charrange(str(0), str(0))

      case IFunApp(`re_inter`,
                   Seq(IFunApp(`re_charrange`,
                               Seq(Const(l1), Const(u1))),
                       IFunApp(`re_charrange`,
                               Seq(Const(l2), Const(u2))))) =>
        re_charrange(l1 max l2, u1 min u2)

      case IFunApp(`re_charrange`,
                   Seq(Const(l), Const(u))) if l > u =>
        re_none()

      case IFunApp(`re_inter`,
                   Seq(IFunApp(`re_union`, Seq(t1, t2)), s)) =>
        re_union(re_inter(t1, s), re_inter(t2, s))
      case IFunApp(`re_inter`,
                   Seq(s, IFunApp(`re_union`, Seq(t1, t2)))) =>
        re_union(re_inter(s, t1), re_inter(s, t2))

      case IFunApp(`re_inter`,
                   Seq(IFunApp(`re_none`, _), s)) =>
        re_none()
      case IFunApp(`re_inter`,
                   Seq(s, IFunApp(`re_none`, _))) =>
        re_none()

      case IFunApp(`re_union`,
                   Seq(IFunApp(`re_none`, _), s)) =>
        s
      case IFunApp(`re_union`,
                   Seq(s, IFunApp(`re_none`, _))) =>
        s

      case IFunApp(`re_diff`,
                   Seq(s, IFunApp(`re_union`, Seq(t1, t2)))) =>
        re_inter(re_diff(s, t1), re_diff(s, t2))

      case IFunApp(`re_diff`,
                   Seq(s, IFunApp(`re_inter`, Seq(t1, t2)))) =>
        re_union(re_diff(s, t1), re_diff(s, t2))

      case IFunApp(`re_diff`,
                   Seq(IFunApp(`re_allchar`, _),
                       IFunApp(`re_charrange`, Seq(Const(l), Const(u))))) =>
        re_union(re_charrange(0, l-1), re_charrange(u+1, theory.upperBound))

      case t => t
    }

  }

}

class Regex2Aut(theory : OstrichStringTheory) {

  import theory.{re_none, re_all, re_eps, re_allchar, re_charrange,
<<<<<<< HEAD
                 re_++, re_union, re_inter, re_diff, re_*, re_*?, re_+, re_+?,
                 re_opt, re_comp, re_loop, str_to_re, re_from_str, re_capture,
                 re_begin_anchor, re_end_anchor, re_from_ecma2020}
=======
                 re_++, re_union, re_inter, re_diff, re_*, re_+, re_opt,
                 re_comp, re_loop, str_to_re, re_from_str, re_from_ecma2020,
                 re_case_insensitive}
>>>>>>> ef7a91ab
  import Regex2Aut._

  def toBricsRegexString(t : ITerm) : String =
    Regex2BricsVisitor.visit(t, ())

  //////////////////////////////////////////////////////////////////////////////

  private object Regex2BricsVisitor extends CollectingVisitor[Unit, String] {

    override def preVisit(t : IExpression,
                          arg : Unit) : PreVisitResult = t match {
      case SmartConst(_) =>
        ShortCutResult("")

      case IFunApp(`re_charrange`,
                   Seq(SmartConst(IdealInt(a)), SmartConst(IdealInt(b)))) =>
        ShortCutResult(
          "[\\" + numToUnicode(a) + "-" + "\\" + numToUnicode(b) + "]")

      case IFunApp(`str_to_re`, Seq(a)) => {
        val res =
          StringTheory.term2List(a) match {
            case Seq() =>
              "()"
            case str =>
              (for (v <- str;
                    c <- "[\\" + numToUnicode(v) + "]")
               yield c).mkString
          }
        ShortCutResult(res)
      }

      case IFunApp(`re_from_str`, Seq(a)) => {
        // TODO: this translation has to be checked more carefully, there might
        // be problems due to escaping. The processing of regexes can also
        // only be done correctly within a proper regex parser.
  
        ShortCutResult(jsRegex2BricsRegex(StringTheory.term2String(a)))
      }

      case _ =>
        KeepArg
    }

    def postVisit(t : IExpression,
                  arg : Unit,
                  subres : Seq[String]) : String = t match {
      case IFunApp(`re_none`, _) =>
        "#"
      case IFunApp(`re_eps`, _) =>
        "()"
      case IFunApp(`re_all`, _) =>
        ".*"
      case IFunApp(`re_allchar`, _) =>
        "."
      case IFunApp(`re_++`, _) =>
        subres(0) + subres(1)
      case IFunApp(`re_union`, _) =>
        "(" + subres(0) + "|" + subres(1) + ")"
      case IFunApp(`re_inter`, _) =>
        "(" + subres(0) + "&" + subres(1) + ")"
      case IFunApp(`re_*` | `re_*?`, _) =>
        "(" + subres(0) + ")*"
      case IFunApp(`re_+` | `re_+?`, _) =>
        "(" + subres(0) + ")+"
      case IFunApp(`re_opt`, _) =>
        "(" + subres(0) + ")?"
      case IFunApp(`re_comp`, _) =>
        "~(" + subres(0) + ")"
      case IFunApp(`re_loop`, Seq(IIntLit(n1), IIntLit(n2), _)) =>
        "(" + subres(2) + "){" + n1 + "," + n2 + "}"
      case IFunApp(`re_capture`, _) => // ignored here
        subres(1)

    case _ =>
      throw new IllegalArgumentException(
        "could not translate " + t + " to an automaton")
    }
  }

  //////////////////////////////////////////////////////////////////////////////

  private def toBAutomaton(t : ITerm,
                           minimize : Boolean) : BAutomaton = t match {
    case IFunApp(`re_charrange`,
                 Seq(SmartConst(IdealInt(a)), SmartConst(IdealInt(b)))) =>
      BasicAutomata.makeCharRange(a.toChar, b.toChar)

    case IFunApp(`str_to_re`, Seq(a)) =>
      BasicAutomata.makeString(StringTheory.term2String(a))

    case IFunApp(`re_from_str`, Seq(a)) => {
      // TODO: this translation has to be checked more carefully, there might
      // be problems due to escaping. The processing of regexes can also
      // only be done correctly within a proper regex parser.
  
      val bricsPattern = jsRegex2BricsRegex(StringTheory.term2String(a))
      new RegExp(bricsPattern).toAutomaton(minimize)
    }

    case IFunApp(`re_from_ecma2020`, Seq(a)) => {
      val parser = new ECMARegexParser(theory)
      val t = parser.string2Term(StringTheory.term2String(a))
      toBAutomaton(t, minimize)
    }

    case IFunApp(`re_case_insensitive`, Seq(a)) => {
      val aut = toBAutomaton(a, minimize)
      maybeMin(AutomataUtils.makeCaseInsensitive(
                 new BricsAutomaton(aut))
                 .asInstanceOf[BricsAutomaton].underlying,
               minimize)
    }

    case IFunApp(`re_none`, _) =>
      BasicAutomata.makeEmpty
    case IFunApp(`re_eps`, _) =>
      BasicAutomata.makeString("")
    case IFunApp(`re_begin_anchor` | `re_end_anchor`, _) => {
      Console.err.println("Warning: ignoring anchor")
      BasicAutomata.makeString("")
    }
    case IFunApp(`re_all`, _) =>
      BasicAutomata.makeAnyString
    case IFunApp(`re_allchar`, _) =>
      BasicAutomata.makeAnyChar

    case IFunApp(`re_++`, _) =>
      maybeMin(BasicOperations.concatenate(translateLeaves(t, re_++, minimize)),
               minimize)

    case IFunApp(`re_union`, _) => {
      val leaves = collectLeaves(t, re_union)
      val (singletons, nonSingletons) = leaves partition {
        case IFunApp(`str_to_re`, _) => true
        case _                       => false
      }

      val singletonAuts =
        if (singletons.isEmpty) {
          List()
        } else {
          val strings =
            (for (IFunApp(_, Seq(a)) <- singletons)
             yield StringTheory.term2String(a)).toArray
          List(BasicAutomata.makeStringUnion(strings : _*))
        }

      val nonSingletonAuts =
        for (s <- nonSingletons) yield toBAutomaton(s, minimize)

      (singletonAuts, nonSingletonAuts) match {
        case (Seq(aut), Seq()) => aut
        case (Seq(), Seq(aut)) => aut
        case (auts1, auts2) =>
          maybeMin(BasicOperations.union((auts1 ++ auts2).asJava), minimize)
      }
    }

    case IFunApp(`re_inter`, _) => {
      val leaves = collectLeaves(t, re_inter)
      val leaveAuts = for (s <- leaves) yield toBAutomaton(s, minimize)
      leaveAuts reduceLeft {
        (aut1, aut2) =>
        maybeMin(BasicOperations.intersection(aut1, aut2), minimize)
      }
    }

    case IFunApp(`re_diff`, Seq(t1, t2)) =>
      maybeMin(BasicOperations.minus(toBAutomaton(t1, minimize),
                                     toBAutomaton(t2, minimize)), minimize)

    case IFunApp(`re_*` | `re_*?`, Seq(t)) =>
      maybeMin(toBAutomaton(t, minimize).repeat, minimize)
    case IFunApp(`re_+` | `re_+?`, Seq(t)) =>
      maybeMin(toBAutomaton(t, minimize).repeat(1), minimize)
    case IFunApp(`re_opt`, Seq(t)) =>
      maybeMin(toBAutomaton(t, minimize).optional, minimize)
    case IFunApp(`re_comp`, Seq(t)) =>
      maybeMin(toBAutomaton(t, minimize).complement, minimize)
    case IFunApp(`re_loop`,
                 Seq(IIntLit(IdealInt(n1)), IIntLit(IdealInt(n2)), t)) =>
      maybeMin(toBAutomaton(t, minimize).repeat(n1, n2), minimize)

    case IFunApp(`re_capture`, Seq(_, t)) => {
      Console.err.println("Warning: ignoring capture group")
      toBAutomaton(t, minimize)
    }
  }

  private def maybeMin(aut : BAutomaton, minimize : Boolean) : BAutomaton = {
    if (minimize && !BricsAutomaton.neverMinimize(aut))
      aut.minimize
    aut
  }

  private def translateLeaves(t        : ITerm,
                              op       : IFunction,
                              minimize : Boolean)
                            : java.util.List[BAutomaton] = {
    val leaves = collectLeaves(t, re_++)
    val leaveAuts = for (s <- leaves) yield toBAutomaton(s, minimize)
    leaveAuts.asJava
  }

  private def collectLeaves(t : ITerm, op : IFunction) : Seq[ITerm] = {
    val todo = new ArrayStack[ITerm]
    todo push t

    val res = new VectorBuilder[ITerm]

    while (!todo.isEmpty)
      todo.pop match {
        case IFunApp(`op`, args) =>
          for (s <- args.reverseIterator)
            todo push s
        case s =>
          res += s
      }

    res.result
  }

  //////////////////////////////////////////////////////////////////////////////

  /**
   * Translate a string representing a JavaScript/ECMA regex to a
   * Brics regex.
   *  TODO: this translation has to be checked more carefully, there might
   *  be problems due to escaping. The processing of regexes can also
   *  only be done correctly within a proper regex parser.
   */
  private def jsRegex2BricsRegex(str : String) : String = {
    // BRICS cannot handle anchors, so currently we are just removing them
    // TODO: find a better solution for this
  
    var begin = 0
    while (begin < str.size && str(begin) == '^') {
      Console.err.println("Warning: ignoring anchor ^")
      begin = begin + 1
    }
  
    var end = str.size
    while (end > 0 && str(end - 1) == '$') {
      Console.err.println("Warning: ignoring anchor $")
      end = end - 1
    }
  
    val str2 = str.slice(begin, end)
  
    // handle some of the PCRE sequences, inside character classes
    // TODO: do this more systematically
    val str3 = {
      var curStr = str2
      var cont = true
      while (cont)
        RegexClassSpecialChar.findFirstMatchIn(curStr) match {
          case Some(m) => {
            val repl = m.group(1) match {
              case "\\w" => "A-Za-z0-9_"
              case "\\s" => " "
              case "\\d" => "0-9"
            }
            curStr = curStr.take(m.start(1)) + repl + curStr.drop(m.end(1))
          }
          case None =>
            cont = false
        }
      curStr
    }
  
    // handle some of the PCRE sequences, outside of character classes
    // TODO: do this more systematically
    val str4 = str3.replaceAll("""\\w""", "[A-Za-z0-9_]")
                   .replaceAll("""\\W""", "[^A-Za-z0-9_]")
                   .replaceAll("""\\s""", "[ ]")
                   .replaceAll("""\\S""", "[^ ]")
                   .replaceAll("""\\d""", "[0-9]")
                   .replaceAll("""\\D""", "[^0-9]")
                   .replaceAll("""\(\?:""", "(")
                   .replaceAll("""@""", "\\\\@")
                   .replaceAll("""<""", "\\\\<")
  
    // encode some simple cases of look-aheads, and eliminate the more
    // complicated cases
    val str5 = {
      val curStr = str4
      val lookAheads = new ArrayBuffer[String]
      var curInd = 0
  
      var cont = true
      while (cont) {
        curStr.substring(curInd, (curInd + 3) min curStr.size) match {
          case "(?=" => { // positive look-ahead
            val endInd = findRegexClosingParen(curStr, curInd)
            lookAheads += "(" + curStr.substring(curInd + 3, endInd) + "@)"
            curInd = endInd + 1
          }
          case "(?!" => { // negative look-ahead
            val endInd = findRegexClosingParen(curStr, curInd)
            lookAheads += "~(" + curStr.substring(curInd + 3, endInd) + "@)"
            curInd = endInd + 1
          }
          case _ =>
            cont = false
        }
        if (curInd >= curStr.size)
          cont = false
      }
  
      if (!lookAheads.isEmpty)
        lookAheads.mkString("&") + "&(" + curStr.substring(curInd) + ")"
      else
        curStr
    }
  
    // eliminate the more complicated cases of look-ahead/behind
    val str6 = {
      var curStr = str5
      var cont = true
  
      while (cont)
        LookAheadBehind.findFirstMatchIn(curStr) match {
          case Some(m) => {
            val ind = m.start
            curStr =
              curStr.take(ind) +
            curStr.drop(findRegexClosingParen(curStr, ind) + 1)
            Console.err.println(
              "Warning: ignoring look-ahead/behind in regular expression")
          }
          case None =>
            cont = false
        }

      curStr
    }

    str6
  }

  /**
   * Given an opening parenthesis at index <code>openInd</code> in a
   * regex string, find the matching closing parenthesis.
   */
  private def findRegexClosingParen(str : String, openInd : Int) : Int = {
    val N = str.size
    var nesting = 1
    var curInd = openInd
    var state = 0

    while (nesting > 0 && curInd < N - 1) {
      curInd = curInd + 1

      (str(curInd), state) match {
        case ('(', 0) =>            // opening paren
          nesting = nesting + 1
        case (')', 0) =>            // closing paren
          nesting = nesting - 1
        case ('[', 0) =>            // start of a character class
          state = 10
        case (']', 10) =>           // end of a character class
          state = 0
        case ('\\', 0) =>           // start of an escaped character
          state = 1
        case ('x', 1) =>            // pair of hex characters
          state = 4
        case ('u', 1) =>            // quadruple of hex characters
          state = 2
        case (_, 1) =>              // single escaped character
          state = 0
        case (_, n) if 2<=n && n<=4 => // hex characters
          state = n + 1
        case (_, 5) =>              // hex characters
          state = 0
        case _ =>
          // nothing
      }
    }

    curInd
  }

  def buildBricsAut(t : ITerm) : BAutomaton =
    toBAutomaton(t, true)

  def buildAut(t : ITerm) : AtomicStateAutomaton =
    new BricsAutomaton(toBAutomaton(t, true))

  private def numToUnicode(num : Int) : String =
    new String(Character.toChars(num))

}<|MERGE_RESOLUTION|>--- conflicted
+++ resolved
@@ -137,15 +137,11 @@
 class Regex2Aut(theory : OstrichStringTheory) {
 
   import theory.{re_none, re_all, re_eps, re_allchar, re_charrange,
-<<<<<<< HEAD
                  re_++, re_union, re_inter, re_diff, re_*, re_*?, re_+, re_+?,
                  re_opt, re_comp, re_loop, str_to_re, re_from_str, re_capture,
-                 re_begin_anchor, re_end_anchor, re_from_ecma2020}
-=======
-                 re_++, re_union, re_inter, re_diff, re_*, re_+, re_opt,
-                 re_comp, re_loop, str_to_re, re_from_str, re_from_ecma2020,
+                 re_begin_anchor, re_end_anchor, re_from_ecma2020,
                  re_case_insensitive}
->>>>>>> ef7a91ab
+
   import Regex2Aut._
 
   def toBricsRegexString(t : ITerm) : String =
