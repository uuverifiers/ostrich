/*
 * This file is part of Ostrich, an SMT solver for strings.
 * Copyright (C) 2018-2020  Philipp Ruemmer
 *
 * This program is free software: you can redistribute it and/or modify
 * it under the terms of the GNU General Public License as published by
 * the Free Software Foundation, either version 3 of the License, or
 * (at your option) any later version.
 *
 * This program is distributed in the hope that it will be useful,
 * but WITHOUT ANY WARRANTY; without even the implied warranty of
 * MERCHANTABILITY or FITNESS FOR A PARTICULAR PURPOSE.  See the
 * GNU General Public License for more details.
 *
 * You should have received a copy of the GNU General Public License
 * along with this program.  If not, see <https://www.gnu.org/licenses/>.
 */

package ostrich

import ap.basetypes.IdealInt
import ap.parser._
import ap.theories.strings.StringTheory
import ap.theories.ModuloArithmetic

import dk.brics.automaton.{BasicAutomata, BasicOperations, RegExp,
                           Automaton => BAutomaton}

object Regex2Aut {

  private val RegexClassSpecialChar = """\[[^\[\]]*(\\[wsd])""".r

  private object SmartConst {
    import IExpression._
    def unapply(t : ITerm) : Option[IdealInt] = t match {
      case Const(value) =>
        Some(value)
      case IFunApp(ModuloArithmetic.mod_cast,
                   Seq(Const(lower), Const(upper), SmartConst(value))) =>
        Some(ModuloArithmetic.evalModCast(lower, upper, value))
      case _ =>
        None
    }
  }

}

class Regex2Aut(theory : OstrichStringTheory) {

  import theory.{re_none, re_all, re_eps, re_allchar, re_charrange,
                 re_++, re_union, re_inter, re_*, re_+, re_opt, re_comp,
                 re_loop, str_to_re, re_from_str}
  import Regex2Aut._

  def buildBricsRegex(t : ITerm) : String = t match {
    case IFunApp(`re_none`, _) =>
      "#"
    case IFunApp(`re_eps`, _) =>
      "()"
    case IFunApp(`re_all`, _) =>
      ".*"
    case IFunApp(`re_allchar`, _) =>
      "."
    case IFunApp(`re_charrange`,
                 Seq(SmartConst(IdealInt(a)), SmartConst(IdealInt(b)))) =>
      "[\\" + numToUnicode(a) + "-" + "\\" + numToUnicode(b) + "]"
    case IFunApp(`re_++`, Seq(a, b)) =>
      buildBricsRegex(a) + buildBricsRegex(b)
    case IFunApp(`re_union`, Seq(a, b)) =>
      "(" + buildBricsRegex(a) + "|" + buildBricsRegex(b) + ")"
    case IFunApp(`re_inter`, Seq(a, b)) =>
      "(" + buildBricsRegex(a) + "&" + buildBricsRegex(b) + ")"
    case IFunApp(`re_*`, Seq(a)) =>
      "(" + buildBricsRegex(a) + ")*"
    case IFunApp(`re_+`, Seq(a)) =>
      "(" + buildBricsRegex(a) + ")+"
    case IFunApp(`re_opt`, Seq(a)) =>
      "(" + buildBricsRegex(a) + ")?"
    case IFunApp(`re_comp`, Seq(a)) =>
      "~(" + buildBricsRegex(a) + ")"
    case IFunApp(`re_loop`, Seq(IIntLit(n1), IIntLit(n2), a)) =>
      "(" + buildBricsRegex(a) + "){" + n1 + "," + n2 + "}"

    case IFunApp(`str_to_re`, Seq(a)) =>
      StringTheory.term2List(a) match {
        case Seq() =>
          "()"
        case str => 
          (for (v <- str;
                c <- "[\\" + numToUnicode(v) + "]")
           yield c).mkString
      }

    case IFunApp(`re_from_str`, Seq(a)) => {
      // TODO: this translation has to be checked more carefully, there might
      // be problems due to escaping. The processing of regexes can also
      // only be done correctly within a proper regex parser.

      val str = StringTheory.term2String(a)

      // BRICS cannot handle anchors, so currently we are just removing them
      // TODO: find a better solution for this

      var begin = 0
      while (begin < str.size && str(begin) == '^') {
        Console.err.println("Warning: ignoring anchor ^")
        begin = begin + 1
      }

      var end = str.size
      while (end > 0 && str(end - 1) == '$') {
        Console.err.println("Warning: ignoring anchor $")
        end = end - 1
      }

      val str2 = str.slice(begin, end)

      // handle some of the PCRE sequences, inside character classes
      // TODO: do this more systematically
      val str3 = {
        var curStr = str2
        var cont = true
        while (cont)
          RegexClassSpecialChar.findFirstMatchIn(curStr) match {
            case Some(m) => {
              val repl = m.group(1) match {
                case "\\w" => "A-Za-z0-9_"
                case "\\s" => " "
                case "\\d" => "0-9"
              }
              curStr =
                curStr.take(m.start(1)) + repl + curStr.drop(m.end(1))
            }
            case None =>
              cont = false
          }
        curStr
      }

      // handle some of the PCRE sequences, outside of character classes
      // TODO: do this more systematically
      val str4 = str3.replaceAll("""\\w""", "[A-Za-z0-9_]")
                     .replaceAll("""\\W""", "[^A-Za-z0-9_]")
                     .replaceAll("""\\s""", "[ ]")
                     .replaceAll("""\\S""", "[^ ]")
                     .replaceAll("""\\d""", "[0-9]")
                     .replaceAll("""\\D""", "[^0-9]")
                     .replaceAll("""\(\?:""", "(")
                     .replaceAll("""@""", "\\\\@")
                     .replaceAll("""<""", "\\\\<")

      if ((str4 contains "(?=") || (str4 contains "(?!"))
        Console.err.println(
          "Warning: look-ahead in regular expression not handled")
      if (str4 contains "(?<")
<<<<<<< HEAD
        Console.err.println("Warning: look-behind in regular expression not handled")
=======
        Console.err.println(
          "Warning: look-behind in regular expression not handled")
>>>>>>> 376f558b

      str4
    }

    case _ =>
      throw new IllegalArgumentException(
        "could not translate " + t + " to an automaton")
  }

  def buildBricsAut(t : ITerm) : BAutomaton =
    new RegExp(buildBricsRegex(t)).toAutomaton

  def buildAut(t : ITerm) : AtomicStateAutomaton =
    BricsAutomaton(buildBricsRegex(t))

  private def numToUnicode(num : Int) : String =
    new String(Character.toChars(num))

}<|MERGE_RESOLUTION|>--- conflicted
+++ resolved
@@ -153,12 +153,8 @@
         Console.err.println(
           "Warning: look-ahead in regular expression not handled")
       if (str4 contains "(?<")
-<<<<<<< HEAD
-        Console.err.println("Warning: look-behind in regular expression not handled")
-=======
         Console.err.println(
           "Warning: look-behind in regular expression not handled")
->>>>>>> 376f558b
 
       str4
     }
