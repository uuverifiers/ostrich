/**
 * This file is part of Ostrich, an SMT solver for strings.
 * Copyright (c) 2018-2022 Matthew Hague, Philipp Ruemmer. All rights reserved.
 * 
 * Redistribution and use in source and binary forms, with or without
 * modification, are permitted provided that the following conditions are met:
 * 
 * * Redistributions of source code must retain the above copyright notice, this
 *   list of conditions and the following disclaimer.
 * 
 * * Redistributions in binary form must reproduce the above copyright notice,
 *   this list of conditions and the following disclaimer in the documentation
 *   and/or other materials provided with the distribution.
 * 
 * * Neither the name of the authors nor the names of their
 *   contributors may be used to endorse or promote products derived from
 *   this software without specific prior written permission.
 * 
 * THIS SOFTWARE IS PROVIDED BY THE COPYRIGHT HOLDERS AND CONTRIBUTORS
 * "AS IS" AND ANY EXPRESS OR IMPLIED WARRANTIES, INCLUDING, BUT NOT
 * LIMITED TO, THE IMPLIED WARRANTIES OF MERCHANTABILITY AND FITNESS
 * FOR A PARTICULAR PURPOSE ARE DISCLAIMED. IN NO EVENT SHALL THE
 * COPYRIGHT HOLDER OR CONTRIBUTORS BE LIABLE FOR ANY DIRECT,
 * INDIRECT, INCIDENTAL, SPECIAL, EXEMPLARY, OR CONSEQUENTIAL DAMAGES
 * (INCLUDING, BUT NOT LIMITED TO, PROCUREMENT OF SUBSTITUTE GOODS OR
 * SERVICES; LOSS OF USE, DATA, OR PROFITS; OR BUSINESS INTERRUPTION)
 * HOWEVER CAUSED AND ON ANY THEORY OF LIABILITY, WHETHER IN CONTRACT,
 * STRICT LIABILITY, OR TORT (INCLUDING NEGLIGENCE OR OTHERWISE)
 * ARISING IN ANY WAY OUT OF THE USE OF THIS SOFTWARE, EVEN IF ADVISED
 * OF THE POSSIBILITY OF SUCH DAMAGE.
 */

package ostrich.preop

import ostrich.automata.{Automaton, AtomicStateAutomaton, InitFinalAutomaton,
                         ProductAutomaton, ConcatAutomaton}

import ap.terfor.{Term, Formula, TermOrder, TerForConvenience}

<<<<<<< HEAD
=======
import scala.collection.JavaConverters.asScala
>>>>>>> 01b0600c

/**
 * Pre-image computation for the concatenation operator.
 */
object ConcatPreOp extends PreOp {

  def apply(argumentConstraints : Seq[Seq[Automaton]],
            resultConstraint : Automaton)
          : (Iterator[Seq[Automaton]], Seq[Seq[Automaton]]) =
    resultConstraint match {

      case resultConstraint : AtomicStateAutomaton => {
        // processes states in det order so long as the automaton's
        // .states method returns them in a deterministic order (this is
        // true for BricsAutomaton)

        val argLengths =
          (for (argAuts <- argumentConstraints.iterator) yield {
             (for (aut <- argAuts.iterator;
                   if aut.isInstanceOf[AtomicStateAutomaton];
                   l <- aut.asInstanceOf[AtomicStateAutomaton]
                           .uniqueAcceptedWordLength.iterator)
              yield (aut, l)).toSeq.headOption
           }).toSeq

        argLengths(0) match {
          case Some((lenAut, len)) =>
            // the prefix needs to be of a certain length, only pick
            // states correspondingly
            (for (s <- resultConstraint.states.iterator;
                  if ((resultConstraint.uniqueLengthStates get s) match {
                    case Some(l) => l == len
                    case None => true
                  })) yield {
               List(InitFinalAutomaton.setFinal(resultConstraint, Set(s)),
                    InitFinalAutomaton.setInitial(resultConstraint, s))
             },
             List(List(lenAut), List()))

          case None =>
            argLengths(1) match {
              case Some((lenAut, len))
                if resultConstraint.uniqueAcceptedWordLength.isDefined => {
                // the suffix needs to be of a certain length
                val resLength = resultConstraint.uniqueAcceptedWordLength.get
                (for (s <- resultConstraint.states.iterator;
                      if ((resultConstraint.uniqueLengthStates get s) match {
                        case Some(l) => l + len == resLength
                        case None => true
                      })) yield {
                   List(InitFinalAutomaton.setFinal(resultConstraint, Set(s)),
                        InitFinalAutomaton.setInitial(resultConstraint, s))
                 },
                 List(List(), List(lenAut)))
              }

              case _ =>
                (for (s <- resultConstraint.states.iterator) yield {
                   List(InitFinalAutomaton.setFinal(resultConstraint, Set(s)),
                        InitFinalAutomaton.setInitial(resultConstraint, s))
                 },
                 List())
            }
        }

      }

      case _ =>
        throw new IllegalArgumentException
    }

  def eval(arguments : Seq[Seq[Int]]) : Option[Seq[Int]] =
    Some(arguments(0) ++ arguments(1))

  override def lengthApproximation(arguments : Seq[Term], result : Term,
                                   order : TermOrder) : Formula = {
    import TerForConvenience._
    implicit val o = order
    result === arguments(0) + arguments(1)
  }

  override def charCountApproximation(char : Int,
                                      arguments : Seq[Term], result : Term,
                                      order : TermOrder) : Formula =
    lengthApproximation(arguments, result, order)

  override def forwardApprox(argumentConstraints : Seq[Seq[Automaton]]) : Automaton = {
    val fstCons = argumentConstraints(0).map(_ match {
        case saut : AtomicStateAutomaton => saut
        case _ => throw new IllegalArgumentException("ConcatPreOp.forwardApprox can only approximate AtomicStateAutomata")
    })
    val sndCons = argumentConstraints(1).map(_ match {
        case saut : AtomicStateAutomaton => saut
        case _ => throw new IllegalArgumentException("ConcatPreOp.forwardApprox can only approximate AtomicStateAutomata")
    })
    val fstProd = ProductAutomaton(fstCons)
    val sndProd = ProductAutomaton(sndCons)
    ConcatAutomaton(fstProd, sndProd)
  }

  override def toString = "concat"

}<|MERGE_RESOLUTION|>--- conflicted
+++ resolved
@@ -37,10 +37,7 @@
 
 import ap.terfor.{Term, Formula, TermOrder, TerForConvenience}
 
-<<<<<<< HEAD
-=======
 import scala.collection.JavaConverters.asScala
->>>>>>> 01b0600c
 
 /**
  * Pre-image computation for the concatenation operator.
