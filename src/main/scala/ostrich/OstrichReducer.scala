--- conflicted
+++ resolved
@@ -516,19 +516,9 @@
         }
 
         case p => {
-<<<<<<< HEAD
-          try {
-          assert(funTranslator.translatablePredicates contains p, ("Unhandled case in reducer: " + p))
-          } catch {
-            case t : ap.util.Timeout => throw t
-            case t : Throwable =>  { t.printStackTrace; throw t }
-          }
-          funTranslator(a) match {
-=======
           assert(funTranslator.translatablePredicates contains p,
                  "Unhandled case in reducer: " + p)
           extendedFunTranslator(a) match {
->>>>>>> 71eb10cd
             case Some((op, args, res)) if (args forall isConcrete) => {
               val argStrs = args map term2ListGet
               op().eval(argStrs) match {
