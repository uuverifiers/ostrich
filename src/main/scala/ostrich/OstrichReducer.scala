/**
 * This file is part of Ostrich, an SMT solver for strings.
 * Copyright (c) 2021-2022 Riccardo de Masellis, Philipp Ruemmer. All rights reserved.
 * 
 * Redistribution and use in source and binary forms, with or without
 * modification, are permitted provided that the following conditions are met:
 * 
 * * Redistributions of source code must retain the above copyright notice, this
 *   list of conditions and the following disclaimer.
 * 
 * * Redistributions in binary form must reproduce the above copyright notice,
 *   this list of conditions and the following disclaimer in the documentation
 *   and/or other materials provided with the distribution.
 * 
 * * Neither the name of the authors nor the names of their
 *   contributors may be used to endorse or promote products derived from
 *   this software without specific prior written permission.
 * 
 * THIS SOFTWARE IS PROVIDED BY THE COPYRIGHT HOLDERS AND CONTRIBUTORS
 * "AS IS" AND ANY EXPRESS OR IMPLIED WARRANTIES, INCLUDING, BUT NOT
 * LIMITED TO, THE IMPLIED WARRANTIES OF MERCHANTABILITY AND FITNESS
 * FOR A PARTICULAR PURPOSE ARE DISCLAIMED. IN NO EVENT SHALL THE
 * COPYRIGHT HOLDER OR CONTRIBUTORS BE LIABLE FOR ANY DIRECT,
 * INDIRECT, INCIDENTAL, SPECIAL, EXEMPLARY, OR CONSEQUENTIAL DAMAGES
 * (INCLUDING, BUT NOT LIMITED TO, PROCUREMENT OF SUBSTITUTE GOODS OR
 * SERVICES; LOSS OF USE, DATA, OR PROFITS; OR BUSINESS INTERRUPTION)
 * HOWEVER CAUSED AND ON ANY THEORY OF LIABILITY, WHETHER IN CONTRACT,
 * STRICT LIABILITY, OR TORT (INCLUDING NEGLIGENCE OR OTHERWISE)
 * ARISING IN ANY WAY OUT OF THE USE OF THIS SOFTWARE, EVEN IF ADVISED
 * OF THE POSSIBILITY OF SUCH DAMAGE.
 */

package ostrich

import ostrich.automata.{AutDatabase, BricsAutomaton}
import ap.basetypes.IdealInt
import ap.parser.{IBoolLit, IFunApp, IIntLit, IExpression}
import ap.terfor.{ComputationLogger, Formula, TerForConvenience, Term, TermOrder}
import ap.terfor.conjunctions.{Conjunction, NegatedConjunctions, Quantifier, ReduceWithConjunction, ReducerPlugin, ReducerPluginFactory}
import ap.terfor.arithconj.ArithConj
import ap.terfor.preds.{Atom, PredConj, Predicate}
import ap.util.PeekIterator
import AutDatabase.{ComplementedAut, NamedAutomaton, PositiveAut}

import scala.collection.mutable.{ArrayBuffer, HashMap => MHashMap}

object OstrichReducer {
  def extractLanguageConstraints(conj : PredConj,
                                 theory : OstrichStringTheory)
                               : Map[Term, List[NamedAutomaton]] = {
    val languages = new MHashMap[Term, List[NamedAutomaton]]

    for (a <- conj positiveLitsWithPred theory.str_in_re_id)
      if (a(0).variables.isEmpty) {
        val id = regexAtomToId(a)
        languages.put(a(0),
                      PositiveAut(id) :: languages.getOrElse(a(0), List()))
      }

    for (a <- conj negativeLitsWithPred theory.str_in_re_id)
      if (a(0).variables.isEmpty) {
        val id = regexAtomToId(a)
        languages.put(a(0),
                      ComplementedAut(id) :: languages.getOrElse(a(0), List()))
      }

    languages.toMap
  }

  def regexAtomToId(a : Atom) : Int = {
    assert(a(1).isConstant)
    a(1).constant.intValueSafe
  }

  val IntRegex                = """[0-9]+""".r
  val IntNoLeadingZeroesRegex = """[1-9][0-9]*|0""".r
}

class OstrichReducerFactory protected[ostrich] (theory : OstrichStringTheory)
      extends ReducerPluginFactory {
  import OstrichReducer.extractLanguageConstraints

  import theory.{str_len, int_to_str, str_to_int, str_prefixof, FunPred}

  def apply(conj : Conjunction, order : TermOrder) =
    new OstrichReducer(theory,
                       new OstrichStringFunctionTranslator(theory, conj),
                       List(extractLanguageConstraints(conj.predConj, theory)),
                       this)

  val _str_len      = FunPred(str_len)
  val _int_to_str   = FunPred(int_to_str)
  val _str_to_int   = FunPred(str_to_int)

}

/**
 * Reducer for string constraints. This class is responsible for
 * simplifying string formulas during proof construction.
 */
class OstrichReducer protected[ostrich]
           (theory : OstrichStringTheory,
            funTranslator : OstrichStringFunctionTranslator,
            languageConstraints: List[Map[Term, List[NamedAutomaton]]],
            val factory : OstrichReducerFactory)
      extends ReducerPlugin {

  import OstrichReducer._

  import theory.{_str_empty, _str_cons, _str_++, _str_char_count,
                 str_empty, str_cons, str_in_re_id, str_prefixof,
                 str_suffixof, str_contains,
                 str_replace, str_replaceall,
                 re_++, re_*, re_+, str_to_re, re_all, re_comp, re_charrange,
                 strDatabase, autDatabase, FunPred, string2Term, int2Char}
  import factory.{_str_len, _int_to_str, _str_to_int}
  def passQuantifiers(num : Int) = this

  def addAssumptions(arithConj : ArithConj,
                     mode : ReducerPlugin.ReductionMode.Value) = this

  def addAssumptions(predConj : PredConj,
                     mode : ReducerPlugin.ReductionMode.Value) = {
    val newLangs = extractLanguageConstraints(predConj, theory)
    if (newLangs.isEmpty)
      this
    else
      new OstrichReducer(theory, funTranslator,
                         newLangs :: languageConstraints,
                         factory)
  }
  
  def finalReduce(conj : Conjunction) = conj

  def reduce(predConj : PredConj,
             reducer : ReduceWithConjunction,
             logger : ComputationLogger,
             mode : ReducerPlugin.ReductionMode.Value)
           :  ReducerPlugin.ReductionResult = {
    reduce1(predConj, reducer, logger, mode) orElse
    reduce2(predConj, reducer, logger, mode)
  }

  /**
   * Reduction based on contextual knowledge.
   */
  private def reduce1(predConj : PredConj,
                      reducer : ReduceWithConjunction,
                      logger : ComputationLogger,
                      mode : ReducerPlugin.ReductionMode.Value)
                    : ReducerPlugin.ReductionResult = {
    implicit val order = predConj.order
    import TerForConvenience._
    import strDatabase.{isConcrete, hasValue, term2List, term2ListGet,
                        list2Id, str2Id, term2Str}

    def getLanguages(t : Term) : Iterator[NamedAutomaton] =
      for (c <- languageConstraints.iterator;
           l <- (c get t).iterator;
           aut <- l.iterator)
      yield aut

    ReducerPlugin.rewritePreds(predConj,
                               (List(_str_empty, _str_cons,
                                     str_in_re_id, _str_len, _str_char_count,
                                     _int_to_str, _str_to_int,
                                     str_prefixof, str_suffixof, str_contains,
                                     FunPred(str_replace),
                                     FunPred(str_replaceall)) ++
                                  funTranslator.translatablePredicates).distinct,
                               order,
                               logger) { a =>
      a.pred match {
        case `_str_empty` =>
          a.last === strDatabase.iTerm2Id(IFunApp(str_empty, List()))

        case `_str_cons` =>
          if (a(0).isConstant && isConcrete(a(1))) {
            a.last ===
            strDatabase.iTerm2Id(IFunApp(str_cons,
                                         List(IIntLit(a(0).constant),
                                              IIntLit(a(1).constant))))
          } else {
            a
          }
<<<<<<< HEAD
        
        // (assert (= Int (str.len x)))
=======

        case `_str_++` if hasValue(a(0), List()) =>
          a(1) === a(2)
        case `_str_++` if hasValue(a(1), List()) =>
          a(0) === a(2)

>>>>>>> f60cc233
        case `str_in_re_id` => {
          val autId = regexAtomToId(a)
          if (isConcrete(a(0))) {
            val Some(str) = term2List(a(0))
            val Some(aut) = autDatabase.id2Automaton(autId)
            if (aut(str)) Conjunction.TRUE else Conjunction.FALSE
          } else {
            val aut = PositiveAut(autId)
            val knownLanguages = getLanguages(a(0))

            var res : Formula = a
            var reduced = false
            while (!reduced && knownLanguages.hasNext) {
              val knownAut = knownLanguages.next
              if (autDatabase.emptyIntersection(aut, knownAut)) {
                res = Conjunction.FALSE
                reduced = true
              } else if (autDatabase.isSubsetOf(knownAut, aut)) {
                res = Conjunction.TRUE
                reduced = true
              }
            }

            res
          }
        }

        // (assert (= Var (str.len x))), the Var may be a constant, like (assert (= 1 Var))
        case `_str_len` =>
          if (isConcrete(a(0))) {
            a.last === term2ListGet(a(0)).size
          } else if (a.last.isConstant && a.last.constant.isZero) {
            a(0) === list2Id(List())
          } else {
            a
          }

        case `_str_char_count` =>
          if (a(0).isConstant && isConcrete(a(1))) {
            val char = a(0).constant.intValueSafe
            a.last === term2ListGet(a(1)).count(_ == char)
          } else {
            a
          }

        case `_int_to_str` =>
          if (a(0).isConstant) {
            val const = a(0).constant
            val str   = if (const.signum < 0) "" else a(0).constant.toString
            val id    = str2Id(str)
            a.last === id
          } else if (isConcrete(a(1))) {
            val str = term2Str(a(1)).get
            str match {
              case IntNoLeadingZeroesRegex() => {
                val strVal = IdealInt(str)
                a(0) === strVal
              }
              case "" =>
                a(0) < 0
              case _ =>
                Conjunction.FALSE
            }
          } else {
            a
          }

        case `_str_to_int` =>
          if (isConcrete(a(0))) {
            val str = term2Str(a(0)).get
            val strVal = str match {
              case IntRegex() => IdealInt(str)
              case _          => IdealInt.MINUS_ONE
            }
            a.last === strVal
          } else if (a(1).isConstant) {
            a(1).constant match {
              case IdealInt.MINUS_ONE => {
                // argument must be something different from a decimal number
                val autId = {
                  import IExpression._
                  val re =
                    re_comp(re_+(re_charrange(int2Char(48), int2Char(57))))
                  autDatabase.regex2Id(re)
                }
                str_in_re_id(List(a(0), l(autId)))
              }
              case const if const.signum >= 0 => {
                val autId = {
                  import IExpression._
                  val num = const.toString
                  val re  = re_++(re_*(str_to_re("0")), str_to_re(num))
                  autDatabase.regex2Id(re)
                }
                str_in_re_id(List(a(0), l(autId)))
              }
              case _ =>
                Conjunction.FALSE
            }
          } else {
            a
          }

        case `str_prefixof` if a(0) == a(1) =>
          Conjunction.TRUE
        case `str_suffixof` if a(0) == a(1) =>
          Conjunction.TRUE
        case `str_contains` if a(0) == a(1) =>
          Conjunction.TRUE

        case `str_suffixof` =>
          if (isConcrete(a(0))) {
            assert(a(0).isConstant)
            val asRE  = IFunApp(re_++,
              List(IFunApp(re_all, List()),IFunApp(str_to_re, List(a(0).constant))
                ))
            val autId = autDatabase.regex2Id(asRE)
            str_in_re_id(List(a(1), l(autId)))
          } else if (isConcrete(a(1))) {

            val str   = term2Str(a(1)).get
            val autId = autDatabase.automaton2Id(
              BricsAutomaton.suffixAutomaton(str))
            str_in_re_id(List(a(0), l(autId)))
          } else {
            a
          }

        case `str_contains` =>
          if (isConcrete(a(1))) {
            assert(a(1).isConstant)
            val asRE  =
              IFunApp(re_++,
              List(IFunApp(re_all, List()),IFunApp(str_to_re, List(a(1).constant))
              , IFunApp(re_all, List())))
            val autId = autDatabase.regex2Id(asRE)
            str_in_re_id(List(a(0), l(autId)))
          } else if (isConcrete(a(0))) {

            val str   = term2Str(a(0)).get
            val autId = autDatabase.automaton2Id(
              BricsAutomaton.containsAutomaton(str))
            str_in_re_id(List(a(1), l(autId)))
          } else {
            a
          }

        case `str_prefixof` =>
          if (isConcrete(a(0))) {
            assert(a(0).isConstant)
            val asRE  = IFunApp(re_++,
                                List(IFunApp(str_to_re, List(a(0).constant)),
                                     IFunApp(re_all, List())))
            val autId = autDatabase.regex2Id(asRE)
            str_in_re_id(List(a(1), l(autId)))
          } else if (isConcrete(a(1))) {
            val str   = term2Str(a(1)).get
            val autId = autDatabase.automaton2Id(
                          BricsAutomaton.prefixAutomaton(str))
            str_in_re_id(List(a(0), l(autId)))
          } else {
            a
          }

        case FunPred(`str_replace` | `str_replaceall`) if a(1) == a(2) =>
          a(0) === a(3)

        case FunPred(`str_replace`) if a(0) == a(1) =>
          a(2) === a(3)

        case FunPred(`str_replace` | `str_replaceall`)
            if isConcrete(a(0)) && isConcrete(a(1)) &&
               !(term2ListGet(a(0)) containsSlice term2ListGet(a(1))) =>
          a(0) === a(3)

        case FunPred(`str_replace`) if hasValue(a(1), List()) =>
          _str_++(List(a(2), a(0), a(3)))

        case FunPred(`str_replaceall`) if hasValue(a(1), List()) =>
          a(0) === a(3)

        case p => {
          try {
          assert(funTranslator.translatablePredicates contains p, ("Unhandled case in reducer: " + p))
          } catch {
            case t : ap.util.Timeout => throw t
            case t : Throwable =>  { t.printStackTrace; throw t }
          }
          funTranslator(a) match {
            case Some((op, args, res)) if (args forall isConcrete) => {
              val argStrs = args map term2ListGet
              op().eval(argStrs) match {
                case Some(resStr) =>
                  res === list2Id(resStr)
                case None =>
                  a
              }
            }
            case _ =>
              a
          }
        }
      }
    }
  }

  /**
   * Subsumption and consistency checks for regexes.
   */
  private def reduce2(predConj : PredConj,
                      reducer : ReduceWithConjunction,
                      logger : ComputationLogger,
                      mode : ReducerPlugin.ReductionMode.Value)
                    : ReducerPlugin.ReductionResult =
    mode match {
      case ReducerPlugin.ReductionMode.Contextual => {
        val posLits = predConj positiveLitsWithPred str_in_re_id
        val negLits = predConj negativeLitsWithPred str_in_re_id

        if (posLits.size + negLits.size >= 2) {
          implicit val order = predConj.order

          val posIt = PeekIterator(posLits.iterator)
          val negIt = PeekIterator(negLits.iterator)

          val newPos, newNeg, curPos, curNeg = new ArrayBuffer[Atom]

          import autDatabase.{isSubsetOf, isSubsetOfBE, emptyIntersection}

          def pickNextTerm : Term =
            if (posIt.hasNext) {
              if (negIt.hasNext) {
                val a = posIt.peekNext(0)
                val b = negIt.peekNext(0)
                if (order.compare(a, b) >= 0) a else b
              } else {
                posIt.peekNext(0)
              }
            } else {
              negIt.peekNext(0)
            }

          def isConflicting(aut : NamedAutomaton) : Boolean =
            (curPos exists { a =>
               emptyIntersection(PositiveAut(regexAtomToId(a)), aut) }) ||
            (curNeg exists { a =>
               emptyIntersection(ComplementedAut(regexAtomToId(a)), aut) })

          // TODO: the use of isSubsetOfBE is problematic. With option
          // +assert, assertions switched on, this can lead to an
          // assertion failure in ReduceWithConjunction, since
          // applying the reducer multiple times can have different results.

          def isFwdSubsumed(aut : NamedAutomaton) : Boolean =
            (curPos exists { a =>
               isSubsetOfBE(PositiveAut(regexAtomToId(a)), aut) ==
               Some(true) }) ||
            (curNeg exists { a =>
               isSubsetOfBE(ComplementedAut(regexAtomToId(a)), aut) ==
               Some(true) })

          def removeBwdSubsumed(aut : NamedAutomaton) : Unit = {
            var n = 0

            while (n < curPos.size)
              if (isSubsetOfBE(aut, PositiveAut(regexAtomToId(curPos(n)))) ==
                    Some(true))
                curPos remove n
              else
                n = n + 1

            n = 0
            while (n < curNeg.size)
              if (isSubsetOfBE(aut, ComplementedAut(regexAtomToId(curNeg(n))))==
                    Some(true))
                curNeg remove n
              else
                n = n + 1
          }

          def otherAtoms(atoms : Seq[Atom]) : Seq[Atom] =
            atoms filterNot { a => a.pred == str_in_re_id }

          def addConstraint(a : Atom, aut : NamedAutomaton,
                            set : ArrayBuffer[Atom]) : Boolean =
            if (isFwdSubsumed(aut)) {
              false
            } else if (isConflicting(aut)) {
              true
            } else {
              removeBwdSubsumed(aut)
              set += a
              false
            }

          while (posIt.hasNext || negIt.hasNext) {
            val nextTerm = pickNextTerm

            while (posIt.hasNext && posIt.peekNext(0) == nextTerm) {
              val a = posIt.next
              if (addConstraint(a, PositiveAut(regexAtomToId(a)), curPos))
                return ReducerPlugin.FalseResult
            }

            while (negIt.hasNext && negIt.peekNext(0) == nextTerm) {
              val a = negIt.next
              if (addConstraint(a, ComplementedAut(regexAtomToId(a)), curNeg))
                return ReducerPlugin.FalseResult
            }

            newPos ++= curPos
            newNeg ++= curNeg

            curPos.clear
            curNeg.clear
          }

          if (newPos.size != posLits.size || newNeg.size != negLits.size) {
            val newPredConj =
              PredConj(otherAtoms(predConj.positiveLits) ++ newPos,
                       otherAtoms(predConj.negativeLits) ++ newNeg,
                       order)
            ReducerPlugin.ChangedConjResult(ArithConj.TRUE,
                                            newPredConj,
                                            NegatedConjunctions.TRUE)
          } else {
            ReducerPlugin.UnchangedResult
          }
        } else {
          ReducerPlugin.UnchangedResult
        }
      }
      case _ =>
        ReducerPlugin.UnchangedResult
    }

}<|MERGE_RESOLUTION|>--- conflicted
+++ resolved
@@ -183,17 +183,14 @@
           } else {
             a
           }
-<<<<<<< HEAD
         
-        // (assert (= Int (str.len x)))
-=======
 
         case `_str_++` if hasValue(a(0), List()) =>
           a(1) === a(2)
         case `_str_++` if hasValue(a(1), List()) =>
           a(0) === a(2)
 
->>>>>>> f60cc233
+        // (assert (= Int (str.len x)))
         case `str_in_re_id` => {
           val autId = regexAtomToId(a)
           if (isConcrete(a(0))) {
