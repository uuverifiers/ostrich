--- conflicted
+++ resolved
@@ -392,26 +392,6 @@
           import LinearCombination.Constant
           import strDatabase.IntEncodedString
           (a(0), a(1), a(2), a(3)) match {
-<<<<<<< HEAD
-            case (_, _, Constant(startIndex), result)
-              if startIndex < 0 =>
-                result === -1
-            case (IntEncodedString(bigStr), _, Constant(startIndex), result)
-              if startIndex > bigStr.size =>
-                result === -1
-            case (IntEncodedString(bigStr), IntEncodedString(searchStr),
-                  Constant(IdealInt(startIndex)), result) => {
-              val searchLen = searchStr.size
-              val matches =
-                for (ind <- (startIndex to (bigStr.size - searchLen)).iterator;
-                     if bigStr.substring(ind, ind + searchLen) == searchStr)
-                yield ind
-              if (matches.hasNext)
-                result === matches.next
-              else
-                result === -1
-            }
-=======
             case (_, _, UpperBoundedTerm(b), result) if b < 0 =>
               result === -1
 
@@ -423,7 +403,6 @@
                   Constant(IdealInt(startIndex)), result) =>
               result === bigStr.indexOf(searchStr, startIndex)
 
->>>>>>> 3d441f68
             case _ =>
               a
           }
