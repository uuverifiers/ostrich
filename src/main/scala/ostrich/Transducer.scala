/**
 * This file is part of Ostrich, an SMT solver for strings.
<<<<<<< HEAD
 * Copyright (C) 2018-2020  Matthew Hague, Philipp Ruemmer
 *
 * This program is free software: you can redistribute it and/or modify
 * it under the terms of the GNU General Public License as published by
 * the Free Software Foundation, either version 3 of the License, or
 * (at your option) any later version.
 *
 * This program is distributed in the hope that it will be useful,
 * but WITHOUT ANY WARRANTY; without even the implied warranty of
 * MERCHANTABILITY or FITNESS FOR A PARTICULAR PURPOSE.  See the
 * GNU General Public License for more details.
 *
 * You should have received a copy of the GNU General Public License
 * along with this program.  If not, see <https://www.gnu.org/licenses/>.
=======
 * Copyright (c) 2018-2020 Matthew Hague, Philipp Ruemmer. All rights reserved.
 * 
 * Redistribution and use in source and binary forms, with or without
 * modification, are permitted provided that the following conditions are met:
 * 
 * * Redistributions of source code must retain the above copyright notice, this
 *   list of conditions and the following disclaimer.
 * 
 * * Redistributions in binary form must reproduce the above copyright notice,
 *   this list of conditions and the following disclaimer in the documentation
 *   and/or other materials provided with the distribution.
 * 
 * * Neither the name of the authors nor the names of their
 *   contributors may be used to endorse or promote products derived from
 *   this software without specific prior written permission.
 * 
 * THIS SOFTWARE IS PROVIDED BY THE COPYRIGHT HOLDERS AND CONTRIBUTORS
 * "AS IS" AND ANY EXPRESS OR IMPLIED WARRANTIES, INCLUDING, BUT NOT
 * LIMITED TO, THE IMPLIED WARRANTIES OF MERCHANTABILITY AND FITNESS
 * FOR A PARTICULAR PURPOSE ARE DISCLAIMED. IN NO EVENT SHALL THE
 * COPYRIGHT HOLDER OR CONTRIBUTORS BE LIABLE FOR ANY DIRECT,
 * INDIRECT, INCIDENTAL, SPECIAL, EXEMPLARY, OR CONSEQUENTIAL DAMAGES
 * (INCLUDING, BUT NOT LIMITED TO, PROCUREMENT OF SUBSTITUTE GOODS OR
 * SERVICES; LOSS OF USE, DATA, OR PROFITS; OR BUSINESS INTERRUPTION)
 * HOWEVER CAUSED AND ON ANY THEORY OF LIABILITY, WHETHER IN CONTRACT,
 * STRICT LIABILITY, OR TORT (INCLUDING NEGLIGENCE OR OTHERWISE)
 * ARISING IN ANY WAY OUT OF THE USE OF THIS SOFTWARE, EVEN IF ADVISED
 * OF THE POSSIBILITY OF SUCH DAMAGE.
>>>>>>> b13c7a1e
 */

package ostrich

object Transducer {
  /**
   * Symbolic operations on input
   */
  abstract class InputOp
  /**
   * Don't do anything with input character
   */
  case object NOP extends InputOp
  /**
   * Replace input char with a special "internal symbol"
   */
  case object Internal extends InputOp
  /**
   * Change input character by shifting (+0 to copy)
   */
  case class Plus(val n : Int) extends InputOp

  /**
   * Output operations for Brics Transducers: (u, o, v) where u is a
   * string to output first, o is an operation to translate the character
   * being read, and v is a string to output after.
   *
   * o can be +n or del
   */
  case class OutputOp(val preW : Seq[Char],
                      val op : InputOp,
                      val postW : Seq[Char])
}


trait Transducer {
  /**
   * Calculates regular language that is pre-image of the given regular
   * language.  I.e. Pre_T(aut) for transducer T
   *
   * Convenience method for when there are no internal transitions
   */
  def preImage(aut : AtomicStateAutomaton) : AtomicStateAutomaton =
    preImage(aut, Iterable.empty[(aut.State, aut.State)])

  /**
   * Calculates regular language that is pre-image of the given regular
   * language.  I.e. Pre_T(aut) for transducer T
   *
   * internal is a map indicating which states should be considered to
   * have an Internal character between them.  I.e. map(s) contains s'
   * if there is an internal transition between s and s'
   */
  def preImage[A <: AtomicStateAutomaton]
              (aut : A,
               internal : Iterable[(A#State, A#State)]) : AtomicStateAutomaton

  /**
   * Calculates regular language that is the post-image of the given regular
   * language.  I.e. Post_T(aut) for transducer T.  Will fail if the
   * transducer uses the internal char op. and internalApprox is None.
   *
   * internalApprox will nest the automaton internalApprox whenever an
   * internal transition should have been output.
   */
  def postImage[A <: AtomicStateAutomaton]
               (aut : A, internalApprox : Option[A] = None) : AtomicStateAutomaton

  /**
   * Apply the transducer to the input, replacing any internal
   * characters with the given string.
   *
   * Assumes transducer is functional, so returns the first found output
   * or None
   */
  def apply(input : String, internal : String = "") : Option[String]

  /**
   * Return a dot representation of the transducer (may not be
   * implemented)
   */
  def toDot : String = {
    return "Dot output not implemented."
  }
}

trait TransducerBuilder[State, TLabel] {
  import Transducer._

  /**
   * Operations on labels
   */
  val LabelOps : TLabelOps[TLabel]

  /**
   * Initial state of transducer being built
   */
  def initialState : State

  /**
   * Set the initial state of the transducer being built
   */
  def setInitialState(s : State) : Unit

  /**
   * A fresh state that can be added to the transducer
   */
  def getNewState : State

  /**
   * Set whether a state is accepting
   */
  def setAccept(s : State, isAccept : Boolean) : Unit

  /**
   * Add a transition to the transducer
   */
  def addTransition(s1 : State,
                    lbl : TLabel,
                    op : OutputOp,
                    s2 : State) : Unit

  /**
   * Add a e-transition to the transducer
   */
  def addETransition(s1 : State,
                    op : OutputOp,
                    s2 : State) : Unit

  /**
   * The transducer built.  Builder should not be used after call to
   * this
   */
  def getTransducer : Transducer
}
<|MERGE_RESOLUTION|>--- conflicted
+++ resolved
@@ -1,21 +1,5 @@
 /**
  * This file is part of Ostrich, an SMT solver for strings.
-<<<<<<< HEAD
- * Copyright (C) 2018-2020  Matthew Hague, Philipp Ruemmer
- *
- * This program is free software: you can redistribute it and/or modify
- * it under the terms of the GNU General Public License as published by
- * the Free Software Foundation, either version 3 of the License, or
- * (at your option) any later version.
- *
- * This program is distributed in the hope that it will be useful,
- * but WITHOUT ANY WARRANTY; without even the implied warranty of
- * MERCHANTABILITY or FITNESS FOR A PARTICULAR PURPOSE.  See the
- * GNU General Public License for more details.
- *
- * You should have received a copy of the GNU General Public License
- * along with this program.  If not, see <https://www.gnu.org/licenses/>.
-=======
  * Copyright (c) 2018-2020 Matthew Hague, Philipp Ruemmer. All rights reserved.
  * 
  * Redistribution and use in source and binary forms, with or without
@@ -44,7 +28,6 @@
  * STRICT LIABILITY, OR TORT (INCLUDING NEGLIGENCE OR OTHERWISE)
  * ARISING IN ANY WAY OUT OF THE USE OF THIS SOFTWARE, EVEN IF ADVISED
  * OF THE POSSIBILITY OF SUCH DAMAGE.
->>>>>>> b13c7a1e
  */
 
 package ostrich
