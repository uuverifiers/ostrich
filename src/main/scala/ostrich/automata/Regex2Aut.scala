/**
 * This file is part of Ostrich, an SMT solver for strings.
 * Copyright (c) 2018-2023 Matthew Hague, Philipp Ruemmer, Riccardo De Masellis. All rights reserved.
 * 
 * Redistribution and use in source and binary forms, with or without
 * modification, are permitted provided that the following conditions are met:
 * 
 * * Redistributions of source code must retain the above copyright notice, this
 *   list of conditions and the following disclaimer.
 * 
 * * Redistributions in binary form must reproduce the above copyright notice,
 *   this list of conditions and the following disclaimer in the documentation
 *   and/or other materials provided with the distribution.
 * 
 * * Neither the name of the authors nor the names of their
 *   contributors may be used to endorse or promote products derived from
 *   this software without specific prior written permission.
 * 
 * THIS SOFTWARE IS PROVIDED BY THE COPYRIGHT HOLDERS AND CONTRIBUTORS
 * "AS IS" AND ANY EXPRESS OR IMPLIED WARRANTIES, INCLUDING, BUT NOT
 * LIMITED TO, THE IMPLIED WARRANTIES OF MERCHANTABILITY AND FITNESS
 * FOR A PARTICULAR PURPOSE ARE DISCLAIMED. IN NO EVENT SHALL THE
 * COPYRIGHT HOLDER OR CONTRIBUTORS BE LIABLE FOR ANY DIRECT,
 * INDIRECT, INCIDENTAL, SPECIAL, EXEMPLARY, OR CONSEQUENTIAL DAMAGES
 * (INCLUDING, BUT NOT LIMITED TO, PROCUREMENT OF SUBSTITUTE GOODS OR
 * SERVICES; LOSS OF USE, DATA, OR PROFITS; OR BUSINESS INTERRUPTION)
 * HOWEVER CAUSED AND ON ANY THEORY OF LIABILITY, WHETHER IN CONTRACT,
 * STRICT LIABILITY, OR TORT (INCLUDING NEGLIGENCE OR OTHERWISE)
 * ARISING IN ANY WAY OUT OF THE USE OF THIS SOFTWARE, EVEN IF ADVISED
 * OF THE POSSIBILITY OF SUCH DAMAGE.
 */

package ostrich.automata

import ostrich.{ECMARegexParser, OFlags, OstrichStringTheory}
import ap.basetypes.IdealInt
import ap.parser.IExpression.Const
import ap.parser._
import ap.theories.strings.StringTheory
import ap.theories.ModuloArithmetic
import dk.brics.automaton.{BasicAutomata, BasicOperations, RegExp, Automaton => BAutomaton}
import ostrich.automata.afa2.concrete.{AFA2, AFA2StateDuplicator, NFATranslator}
import ostrich.automata.afa2.symbolic.{SymbAFA2Builder, SymbEpsReducer, SymbExtAFA2, SymbMutableAFA2, SymbToConcTranslator}
import ostrich.automata.afa2.AFA2PrintingUtils

import scala.collection.mutable.{ArrayBuffer, ArrayStack}
import scala.collection.immutable.VectorBuilder
import collection.JavaConverters._

object Regex2Aut {

  val debug = false

  private val RegexClassSpecialChar = """\[[^\[\]]*(\\[wsd])""".r
  private val LookAheadBehind = """\(\?[=!<]""".r

  object SmartConst {
    import IExpression._
    def unapply(t : ITerm) : Option[IdealInt] = t match {
      case Const(value) =>
        Some(value)
      case IFunApp(ModuloArithmetic.mod_cast,
                   Seq(Const(lower), Const(upper), SmartConst(value))) =>
        Some(ModuloArithmetic.evalModCast(lower, upper, value))
      case _ =>
        None
    }
  }

  /**
   * A simple rewriter to eliminate <code>re.diff</code> and
   * <code>re.inter</code>.
   */
  class DiffEliminator(theory : OstrichStringTheory) {
    import IExpression._
    import theory.{re_none, re_all, re_eps, re_allchar, re_charrange,
                   re_++, re_union, re_inter, re_diff, re_*, re_*?, re_+, re_+?,
                   re_opt, re_comp, re_loop, str_to_re, re_from_str, re_capture,
                   re_begin_anchor, re_end_anchor,
                   re_from_ecma2020, re_from_ecma2020_flags}
    import theory.strDatabase.EncodedString

    def apply(t : ITerm) = Rewriter.rewrite(t, rewrTerm _).asInstanceOf[ITerm]

    private def rewrTerm(t : IExpression) : IExpression = t match {

      case IFunApp(`str_to_re`,
                   Seq(EncodedString(str))) if str.size == 1 =>
        re_charrange(str(0), str(0))

      case IFunApp(`re_inter`,
                   Seq(IFunApp(`re_charrange`,
                               Seq(Const(l1), Const(u1))),
                       IFunApp(`re_charrange`,
                               Seq(Const(l2), Const(u2))))) =>
        re_charrange(l1 max l2, u1 min u2)

      case IFunApp(`re_charrange`,
                   Seq(Const(l), Const(u))) if l > u =>
        re_none()

      case IFunApp(`re_inter`,
                   Seq(IFunApp(`re_union`, Seq(t1, t2)), s)) =>
        re_union(re_inter(t1, s), re_inter(t2, s))
      case IFunApp(`re_inter`,
                   Seq(s, IFunApp(`re_union`, Seq(t1, t2)))) =>
        re_union(re_inter(s, t1), re_inter(s, t2))

      case IFunApp(`re_inter`,
                   Seq(IFunApp(`re_none`, _), s)) =>
        re_none()
      case IFunApp(`re_inter`,
                   Seq(s, IFunApp(`re_none`, _))) =>
        re_none()

      case IFunApp(`re_union`,
                   Seq(IFunApp(`re_none`, _), s)) =>
        s
      case IFunApp(`re_union`,
                   Seq(s, IFunApp(`re_none`, _))) =>
        s

      case IFunApp(`re_diff`,
                   Seq(s, IFunApp(`re_union`, Seq(t1, t2)))) =>
        re_inter(re_diff(s, t1), re_diff(s, t2))

      case IFunApp(`re_diff`,
                   Seq(s, IFunApp(`re_inter`, Seq(t1, t2)))) =>
        re_union(re_diff(s, t1), re_diff(s, t2))

      case IFunApp(`re_diff`,
                   Seq(IFunApp(`re_allchar`, _),
                       IFunApp(`re_charrange`, Seq(Const(l), Const(u))))) =>
        re_union(re_charrange(0, l-1), re_charrange(u+1, theory.upperBound))

      case IFunApp(`re_diff`,
                   Seq(lhs@IFunApp(`re_charrange`, _),
                       IFunApp(`re_charrange`, Seq(Const(l), Const(u))))) =>
        re_union(re_inter(lhs, re_charrange(0, l-1)),
                 re_inter(lhs, re_charrange(u+1, theory.upperBound)))

      case t => t
    }

  }


  class SyntacticTransformations(theory: OstrichStringTheory, parser: ECMARegexParser) {

    import IExpression._
    import theory._
    import theory.strDatabase.EncodedString

    val isWordChar = re_union(parser.decimal,
                        re_union(parser.uppCaseChars,
                          re_union(parser.lowCaseChars, parser.underscore)))

    def apply(t: ITerm) = {
      val diffElimin = new Regex2Aut.DiffEliminator(theory)
      val de = diffElimin(t)
      if (debug)
        Console.err.println("After diff elimination:\n" + de + "\n")
      val res = transformNF(de)
      if (debug)
        Console.err.println("After transformation:\n" + res + "\n")
      res
    }

    /*
    It transform the input formula in NF for the 2AFA transformation.
    It reverses the lookbehinds and eliminate redundant operators.
     */
    def transformNF(t: ITerm, reverse: Boolean=false): ITerm = t match {
      //Base cases
      case IFunApp(`re_none` | `re_charrange` | `re_eps` | `re_all` | `re_allchar` | `re_range`,  _) => t

      // Recursive cases
      case IFunApp(`re_++`, Seq(l, r)) => if (reverse)
                                            re_++(transformNF(r, reverse), transformNF(l, reverse))
                                          else
                                            re_++(transformNF(l, reverse), transformNF(r, reverse))

      case IFunApp(parser.LookAhead, Seq(t)) => IFunApp(parser.LookAhead, Seq(transformNF(t, false)))

      case IFunApp(parser.NegLookAhead, Seq(t)) => IFunApp(parser.NegLookAhead, Seq(transformNF(t, false)))

      case IFunApp(parser.LookBehind, Seq(t)) => IFunApp(parser.LookBehind, Seq(transformNF(t, true)))

      case IFunApp(parser.NegLookBehind, Seq(t)) => IFunApp(parser.NegLookBehind, Seq(transformNF(t, true)))

      // Ad hoc, optimised translation. DOES NOT WORK!
      case IFunApp(parser.WordBoundary, x) => IFunApp(parser.WordBoundary, x)
      case IFunApp(parser.NonWordBoundary, x) => IFunApp(parser.NonWordBoundary, x)

      // Old, textbook translation
      /*
      case IFunApp(parser.WordBoundary, _) => transformNF(

        re_union(
          re_++(IFunApp(parser.LookAhead, Seq(isWordChar)), IFunApp(parser.NegLookBehind, Seq(isWordChar))),
          re_++(IFunApp(parser.NegLookAhead, Seq(isWordChar)), IFunApp(parser.LookBehind, Seq(isWordChar)))
        )

        ,reverse)

      case IFunApp(parser.NonWordBoundary, _) => transformNF(

          re_union(
            re_++(IFunApp(parser.LookAhead, Seq(isWordChar)), IFunApp(parser.LookBehind, Seq(isWordChar))),
            re_++(IFunApp(parser.NegLookAhead, Seq(isWordChar)), IFunApp(parser.NegLookBehind, Seq(isWordChar)))
          )

          ,reverse)
        */

      case IFunApp(`re_opt`, Seq(t)) => IFunApp(`re_union`, Seq(IFunApp(`re_eps`, Seq()), transformNF(t)))

      case IFunApp(`re_begin_anchor`, Seq()) => transformNF(IFunApp(parser.NegLookBehind, Seq(re_all())), reverse)

      case IFunApp(`re_end_anchor`, _) => transformNF(IFunApp(parser.NegLookAhead, Seq(re_all())), reverse)

      case IFunApp(`re_capture`, Seq(_, t)) =>
        Console.err.println("Warning: ignoring capture groups")
        transformNF(t, reverse)

      case IFunApp(`re_*?`, Seq(t)) =>
        Console.err.println("Warning: ignoring lazy star")
        IFunApp(`re_*`, Seq(transformNF(t, reverse)))

      case IFunApp(`re_+` | `re_+?`, Seq(t)) => transformNF(re_++(t, re_*(t)))

      case IFunApp(`re_loop` | `re_loop_?`, Seq(IIntLit(n1), IIntLit(n2), t)) => IFunApp(`re_loop`, Seq(IIntLit(n1), IIntLit(n2), transformNF(t, reverse)))

      case IFunApp(`str_to_re`, Seq(EncodedString(_str))) => {
        val str = if (reverse) _str.reverse else _str
        val charRegexes = for (c <- str) yield re_charrange(c, c)
        if (str.isEmpty) re_eps() else charRegexes.reduceLeft(re_++(_, _))
      }

      case IFunApp(x@(`re_*` | `re_union` | `re_inter`), y) =>
        IFunApp(x, y.map(transformNF(_, reverse)))

      case t =>
        throw new RuntimeException("Cannot normalize regular expression: " + t)
    }

  }

}


class ECMAToSymbAFA2(theory : OstrichStringTheory, parser: ECMARegexParser) {

  import ostrich.automata.afa2._
  import theory.{
    re_none, re_all, re_eps, re_allchar, re_charrange, re_range,
    re_++, re_union, re_inter, re_diff, re_*, re_*?, re_+, re_+?,
    re_opt_?, re_loop_?,
    re_opt, re_comp, re_loop, str_to_re, re_from_str, re_capture,
    re_begin_anchor, re_end_anchor,
    re_from_ecma2020, re_from_ecma2020_flags,
    re_case_insensitive
  }

  val builder = new SymbAFA2Builder(theory)

  // Just calls toMutableAFA2 with AFA2.Right direction and converts the result.
  def toSymbExt2AFA(t: ITerm) : SymbExtAFA2 = {
    val symbMutAut = toSymbMutableAFA2(Right, t)
    //println("Builder automaton:\n" + mutAut)
    val extSymbAFA2 = symbMutAut.builderToSymbExtAFA()
    //println("Ext2AFA automaton:\n" + extAFA2)
    extSymbAFA2
  }


  private def toSymbMutableAFA2(dir: Step, t: ITerm) : SymbMutableAFA2 = {
    //ap.util.Timeout.check
    t match {

      case IFunApp(`re_eps`, _) =>
        builder.epsAtomic2AFA(dir)

      case IFunApp(`re_none`, _) =>
        builder.emptyAtomic2AFA(dir)

      case IFunApp(`re_charrange`, Seq(Const(l), Const(u))) =>
        builder.charrangeAtomic2AFA(dir, new Range(l.intValue, u.intValue+1, 1))

      case IFunApp(`re_allchar`, _) => builder.allcharAtomic2AFA(dir)

      case IFunApp(`re_all`, _) => builder.allAtomic2AFA(dir)

      case IFunApp(parser.WordBoundary, _) => builder.wordBoundary2AFA(dir)

      case IFunApp(parser.NonWordBoundary, _) => builder.nonWordBoundary2AFA(dir)

      case IFunApp(`re_++`, Seq(l, r)) =>
        builder.concat2AFA(dir, toSymbMutableAFA2(dir, l), toSymbMutableAFA2(dir, r))

      case IFunApp(`re_union`, Seq(l, r)) =>
        builder.alternation2AFA(dir, toSymbMutableAFA2(dir, l), toSymbMutableAFA2(dir, r))

      case IFunApp(`re_*`, Seq(t)) =>
        builder.star2AFA(dir, toSymbMutableAFA2(dir, t))

      case IFunApp(parser.LookAhead, Seq(t)) =>
        // Watch out here with the directions!
        builder.lookaround2AFA(dir, toSymbMutableAFA2(Right, t))

      case IFunApp(parser.LookBehind, Seq(t)) =>
        builder.lookaround2AFA(dir, toSymbMutableAFA2(Left, t))

      case IFunApp(parser.NegLookAhead, Seq(t)) =>
        builder.negLookaround2AFA(dir, toSymbMutableAFA2(Right, t))

      case IFunApp(parser.NegLookBehind, Seq(t)) =>
        builder.negLookaround2AFA(dir, toSymbMutableAFA2(Left, t))

      case IFunApp(`re_loop`, Seq(IIntLit(n1), IIntLit(n2), t)) =>
        builder.loop3Aut2AFA(dir, n1.intValue, n2.intValue, toSymbMutableAFA2(dir, t))

      case t => throw new RuntimeException("Cannot translate to 2AFA: " + t)
    }
  }

}

class Regex2Aut(theory : OstrichStringTheory) {

  import theory.{re_none, re_all, re_eps, re_allchar, re_charrange, re_range,
                 re_++, re_union, re_inter, re_diff, re_*, re_*?, re_+, re_+?,
                 re_opt_?, re_loop_?,
                 re_opt, re_comp, re_loop, str_to_re, re_from_str, re_capture,
                 re_begin_anchor, re_end_anchor,
                 re_from_ecma2020, re_from_ecma2020_flags,
                 re_case_insensitive}

  import Regex2Aut._

  def toBricsRegexString(t : ITerm) : String =
    Regex2BricsVisitor.visit(t, ())

  //////////////////////////////////////////////////////////////////////////////

  private object Regex2BricsVisitor extends CollectingVisitor[Unit, String] {

    override def preVisit(t : IExpression,
                          arg : Unit) : PreVisitResult = t match {
      case SmartConst(_) =>
        ShortCutResult("")

      case IFunApp(`re_charrange`,
                   Seq(SmartConst(IdealInt(a)), SmartConst(IdealInt(b)))) =>
        ShortCutResult(
          "[\\" + numToUnicode(a) + "-" + "\\" + numToUnicode(b) + "]")

      case IFunApp(`str_to_re`, Seq(a)) => {
        System.out.println(a);
        val res =
          StringTheory.term2List(a) match {
            case Seq() =>
              "()"
            case str =>
              (for (v <- str;
                    c <- "[\\" + numToUnicode(v) + "]")
               yield c).mkString
          }
        ShortCutResult(res)
      }

      case IFunApp(`re_from_str`, Seq(a)) => {
        System.out.println(a);
        // TODO: this translation has to be checked more carefully, there might
        // be problems due to escaping. The processing of regexes can also
        // only be done correctly within a proper regex parser.

        ShortCutResult(jsRegex2BricsRegex(StringTheory.term2String(a)))
      }

      case _ =>
        KeepArg
    }

    def postVisit(t : IExpression,
                  arg : Unit,
                  subres : Seq[String]) : String = t match {
      case IFunApp(`re_none`, _) =>
        "#"
      case IFunApp(`re_eps`, _) =>
        "()"
      case IFunApp(`re_all`, _) =>
        ".*"
      case IFunApp(`re_allchar`, _) =>
        "."
      case IFunApp(`re_++`, _) =>
        subres(0) + subres(1)
      case IFunApp(`re_union`, _) =>
        "(" + subres(0) + "|" + subres(1) + ")"
      case IFunApp(`re_inter`, _) =>
        "(" + subres(0) + "&" + subres(1) + ")"
      case IFunApp(`re_*` | `re_*?`, _) =>
        "(" + subres(0) + ")*"
      case IFunApp(`re_+` | `re_+?`, _) =>
        "(" + subres(0) + ")+"
      case IFunApp(`re_opt` | `re_opt_?`, _) =>
        "(" + subres(0) + ")?"
      case IFunApp(`re_comp`, _) =>
        "~(" + subres(0) + ")"
      case IFunApp(`re_loop` | `re_loop_?`, Seq(IIntLit(n1), IIntLit(n2), _)) =>
        "(" + subres(2) + "){" + n1 + "," + n2 + "}"
      case IFunApp(`re_capture`, _) => // ignored here
        subres(1)

    case _ =>
      throw new IllegalArgumentException(
        "could not translate " + t + " to an automaton")
    }
  }

  //////////////////////////////////////////////////////////////////////////////

  import theory.strDatabase.EncodedString

<<<<<<< HEAD
  /*
  New transformation from ECMARegex to 2AFA and then NFA.
   */
  private def to2AFA(t : ITerm, parser: ECMARegexParser) : BAutomaton = {
    /*
      Step 1: Building the symbolic extended 2AFA (the translation in the paper). This automaton
      has eps transitions and accepts at the beginning and end of string (with two different kind of final states).
    */
    var t1 = System.currentTimeMillis()
    val ecmaAFA = new ECMAToSymbAFA2(theory, parser)
    val aut = ecmaAFA.toSymbExt2AFA(t)
    if (debug)
      AFA2PrintingUtils.printAutDotToFile(aut, "extSymbAFA2.dot")

    /*
    Step 2:
    a) All epsilon transitions are removed: the existential with powerset construction and
    the universal by adding forward and backward transitions reading any symbols (word markers included).
    b) Also the resulting automaton accepts only at the right end of the word. This is done by adding
    beginning and end markers of the word and by adding some states.
    The result is therefore a symbolic2AFA (no eps trans, accepts only at the end, reads word markers)
     */
    var t2 = System.currentTimeMillis()
    val epsRed = new SymbEpsReducer(theory, aut)
    val reducedAut = epsRed.afa
    var duration2 = (System.currentTimeMillis() - t2) / 1000d
    //println("Time for eps-reduction: " + duration2)

    // Used sometime for debugging...
    //throw new RuntimeException("Stop here.")

    /*
    Step 3: The symb2AFA, with ranges on the transitions, is transformed into a concrete one.
    In order to do that, overlaps between ranges are eliminated and a map between ranges and concrete
    symbols is kept. This is needed because the 2AFA -> NFA translation works only on concrete automata.
     */
    t2 = System.currentTimeMillis()
    val transl = new SymbToConcTranslator(reducedAut)
    val concAut = transl.forth()
    duration2 = (System.currentTimeMillis() - t2) // / 1000d
    //println("Time for symbolic to concrete: " + duration2)
    if (debug)
      AFA2PrintingUtils.printAutDotToFile(concAut, "concAut.dot")
    var duration = (System.currentTimeMillis() - t1) // / 1000d

    /*
    Step 4: Naive minimization of the automata. Essentially states with same outgoing labels going to
    same states are merged. The procedure is iterative and reaches a fixpoint where no states can be merged
    anymore. Output: 2AFA (concrete, only accepts at the end of word)
     */
    //println("Eliminating redundant states in progress...")
    val redConcAut = concAut.minimizeStates()
    //val redConcAut = concAut
    //println("Total time for regex -> 2AFA translation: " + duration)
    if (debug)
      AFA2PrintingUtils.printAutDotToFile(redConcAut, "reducedConcAut.dot")
    if (debug)
      Console.err.println("2AFA #states: " + redConcAut.states.size + " #transitions: " + redConcAut.transitions.values.size)

    /*
    Step 5: 2AFA -> NFA translation
     */
    t1 = System.currentTimeMillis()
    val concNFA = NFATranslator(AFA2StateDuplicator(redConcAut), epsRed, Some(transl.rangeMap.map(_.swap)))
    duration = (System.currentTimeMillis() - t1) // / 1000d
    //println("Time for 2AFA -> NFA translation: " + duration)
    //println("BricsAutomaton:\n" + res)

    val symbNFA = transl.bricsBack(concNFA, Set(epsRed.beginMarker, epsRed.endMarker))

    symbNFA.underlying
  }

  private def regex2Automaton(parser   : ECMARegexParser,
                              str      : String,
                              minimize : Boolean) = {
      theory.theoryFlags.regexTranslator match {

        case OFlags.RegexTranslator.Hybrid => {
          val (s, incomplete) =
            Console.withErr(ap.CmdlMain.NullStream) {
              parser.string2TermWithReduction(str)
            }
          if (incomplete) {
            //println("Using complete method.")
            val s2 = parser.string2TermExact(str)
            val st = new SyntacticTransformations(theory, parser)
            val r = st(s2)
            to2AFA(r, parser)
          } else {
            //println("Partial method is exact, using it.")
            toBAutomaton(s, minimize)
          }
        }

        case OFlags.RegexTranslator.Approx => {
          //println("Using partial method.")
          val (s, _) = parser.string2TermWithReduction(str)
          toBAutomaton(s, minimize)
        }

        case OFlags.RegexTranslator.Complete => {
          //println("Using complete method.")
          val s = parser.string2TermExact(str)
          val st = new SyntacticTransformations(theory, parser)
          val r = st(s)
          to2AFA(r, parser)
        }
      }
  }

  private def toBAutomaton(t : ITerm,
=======
  protected def toBAutomaton(t : ITerm,
>>>>>>> 442db71f
                           minimize : Boolean) : BAutomaton = t match {
    case IFunApp(`re_charrange`,
                 Seq(SmartConst(IdealInt(a)), SmartConst(IdealInt(b)))) =>
      BasicAutomata.makeCharRange(a.toChar, b.toChar)

    case IFunApp(`re_range`, _) =>
      throw new IllegalArgumentException(
        "re.range can only be applied to singleton strings" +
          ", cannot handle " + t)

    case IFunApp(`str_to_re`, Seq(EncodedString(str))) =>
      BasicAutomata.makeString(str)

    case IFunApp(`re_from_str`, Seq(EncodedString(str))) => {
      // TODO: this translation has to be checked more carefully, there might
      // be problems due to escaping. The processing of regexes can also
      // only be done correctly within a proper regex parser.

      val bricsPattern = jsRegex2BricsRegex(str)
      new RegExp(bricsPattern).toAutomaton(minimize)
    }

    case IFunApp(`re_from_ecma2020`, Seq(EncodedString(str))) => {
      val parser = new ECMARegexParser(theory)
      regex2Automaton(parser, str, minimize)
    }

    case IFunApp(`re_from_ecma2020_flags`,
                 Seq(EncodedString(str), EncodedString(flags))) => {
      val parser = new ECMARegexParser(theory, flags)
      regex2Automaton(parser, str, minimize)
    }

    case IFunApp(`re_case_insensitive`, Seq(a)) => {
      val aut = toBAutomaton(a, minimize)
      maybeMin(AutomataUtils.makeCaseInsensitive(
                 new BricsAutomaton(aut))
                 .asInstanceOf[BricsAutomaton].underlying,
               minimize)
    }

    case IFunApp(`re_none`, _) =>
      BasicAutomata.makeEmpty
    case IFunApp(`re_eps`, _) =>
      BasicAutomata.makeString("")
    case IFunApp(`re_begin_anchor` | `re_end_anchor`, _) => {
      Console.err.println("Warning: ignoring anchor")
      BasicAutomata.makeString("")
    }
    case IFunApp(`re_all`, _) =>
      BasicAutomata.makeAnyString
    case IFunApp(`re_allchar`, _) =>
      BasicAutomata.makeAnyChar

    case IFunApp(`re_++`, _) =>
      maybeMin(BasicOperations.concatenate(translateLeaves(t, re_++, minimize)),
               minimize)

    case IFunApp(`re_union`, _) => {
      val leaves = collectLeaves(t, re_union)
      val (singletons, nonSingletons) = leaves partition {
        case IFunApp(`str_to_re`, _) => true
        case _                       => false
      }

      val singletonAuts =
        if (singletons.isEmpty) {
          List()
        } else {
          val strings =
            (for (IFunApp(_, Seq(EncodedString(str))) <- singletons)
             yield str).toArray
          List(BasicAutomata.makeStringUnion(strings : _*))
        }

      val nonSingletonAuts =
        for (s <- nonSingletons) yield toBAutomaton(s, minimize)

      (singletonAuts, nonSingletonAuts) match {
        case (Seq(aut), Seq()) => aut
        case (Seq(), Seq(aut)) => aut
        case (auts1, auts2) =>
          maybeMin(BasicOperations.union((auts1 ++ auts2).asJava), minimize)
      }
    }

    case IFunApp(`re_inter`, _) => {
      val leaves = collectLeaves(t, re_inter)
      val leaveAuts = for (s <- leaves) yield toBAutomaton(s, minimize)
      leaveAuts reduceLeft {
        (aut1, aut2) =>
        maybeMin(BasicOperations.intersection(aut1, aut2), minimize)
      }
    }

    case IFunApp(`re_diff`, Seq(t1, t2)) =>
      maybeMin(BasicOperations.minus(toBAutomaton(t1, minimize),
                                     toBAutomaton(t2, minimize)), minimize)

    case IFunApp(`re_*` | `re_*?`, Seq(t)) =>
      maybeMin(toBAutomaton(t, minimize).repeat, minimize)
    case IFunApp(`re_+` | `re_+?`, Seq(t)) =>
      maybeMin(toBAutomaton(t, minimize).repeat(1), minimize)
    case IFunApp(`re_opt` | `re_opt_?`, Seq(t)) =>
      maybeMin(toBAutomaton(t, minimize).optional, minimize)
    case IFunApp(`re_comp`, Seq(t)) =>
      maybeMin(toBAutomaton(t, minimize).complement, minimize)
    case IFunApp(`re_loop` | `re_loop_?`,
                 Seq(IIntLit(IdealInt(n1)), IIntLit(IdealInt(n2)), t)) =>
      maybeMin(toBAutomaton(t, minimize).repeat(n1, n2), minimize)

    case IFunApp(`re_capture`, Seq(_, t)) => {
      Console.err.println("Warning: ignoring capture group")
      toBAutomaton(t, minimize)
    }
  }

  private def maybeMin(aut : BAutomaton, minimize : Boolean) : BAutomaton = {
    if (minimize && !BricsAutomaton.neverMinimize(aut))
      aut.minimize
    aut
  }

  private def translateLeaves(t        : ITerm,
                              op       : IFunction,
                              minimize : Boolean)
                            : java.util.List[BAutomaton] = {
    val leaves = collectLeaves(t, re_++)
    val leaveAuts = for (s <- leaves) yield toBAutomaton(s, minimize)
    leaveAuts.asJava
  }

  private def collectLeaves(t : ITerm, op : IFunction) : Seq[ITerm] = {
    val todo = new ArrayStack[ITerm]
    todo push t

    val res = new VectorBuilder[ITerm]

    while (!todo.isEmpty)
      todo.pop match {
        case IFunApp(`op`, args) =>
          for (s <- args.reverseIterator)
            todo push s
        case s =>
          res += s
      }

    res.result
  }

  //////////////////////////////////////////////////////////////////////////////

  /**
   * Translate a string representing a JavaScript/ECMA regex to a
   * Brics regex.
   *  TODO: this translation has to be checked more carefully, there might
   *  be problems due to escaping. The processing of regexes can also
   *  only be done correctly within a proper regex parser.
   */
  private def jsRegex2BricsRegex(str : String) : String = {
    // BRICS cannot handle anchors, so currently we are just removing them
    // TODO: find a better solution for this
  
    var begin = 0
    while (begin < str.size && str(begin) == '^') {
      Console.err.println("Warning: ignoring anchor ^")
      begin = begin + 1
    }
  
    var end = str.size
    while (end > 0 && str(end - 1) == '$') {
      Console.err.println("Warning: ignoring anchor $")
      end = end - 1
    }
  
    val str2 = str.slice(begin, end)
  
    // handle some of the PCRE sequences, inside character classes
    // TODO: do this more systematically
    val str3 = {
      var curStr = str2
      var cont = true
      while (cont)
        RegexClassSpecialChar.findFirstMatchIn(curStr) match {
          case Some(m) => {
            val repl = m.group(1) match {
              case "\\w" => "A-Za-z0-9_"
              case "\\s" => " "
              case "\\d" => "0-9"
            }
            curStr = curStr.take(m.start(1)) + repl + curStr.drop(m.end(1))
          }
          case None =>
            cont = false
        }
      curStr
    }
  
    // handle some of the PCRE sequences, outside of character classes
    // TODO: do this more systematically
    val str4 = str3.replaceAll("""\\w""", "[A-Za-z0-9_]")
                   .replaceAll("""\\W""", "[^A-Za-z0-9_]")
                   .replaceAll("""\\s""", "[ ]")
                   .replaceAll("""\\S""", "[^ ]")
                   .replaceAll("""\\d""", "[0-9]")
                   .replaceAll("""\\D""", "[^0-9]")
                   .replaceAll("""\(\?:""", "(")
                   .replaceAll("""@""", "\\\\@")
                   .replaceAll("""<""", "\\\\<")
  
    // encode some simple cases of look-aheads, and eliminate the more
    // complicated cases
    val str5 = {
      val curStr = str4
      val lookAheads = new ArrayBuffer[String]
      var curInd = 0
  
      var cont = true
      while (cont) {
        curStr.substring(curInd, (curInd + 3) min curStr.size) match {
          case "(?=" => { // positive look-ahead
            val endInd = findRegexClosingParen(curStr, curInd)
            lookAheads += "(" + curStr.substring(curInd + 3, endInd) + "@)"
            curInd = endInd + 1
          }
          case "(?!" => { // negative look-ahead
            val endInd = findRegexClosingParen(curStr, curInd)
            lookAheads += "~(" + curStr.substring(curInd + 3, endInd) + "@)"
            curInd = endInd + 1
          }
          case _ =>
            cont = false
        }
        if (curInd >= curStr.size)
          cont = false
      }
  
      if (!lookAheads.isEmpty)
        lookAheads.mkString("&") + "&(" + curStr.substring(curInd) + ")"
      else
        curStr
    }
  
    // eliminate the more complicated cases of look-ahead/behind
    val str6 = {
      var curStr = str5
      var cont = true
  
      while (cont)
        LookAheadBehind.findFirstMatchIn(curStr) match {
          case Some(m) => {
            val ind = m.start
            curStr =
              curStr.take(ind) +
            curStr.drop(findRegexClosingParen(curStr, ind) + 1)
            Console.err.println(
              "Warning: ignoring look-ahead/behind in regular expression")
          }
          case None =>
            cont = false
        }

      curStr
    }

    str6
  }

  /**
   * Given an opening parenthesis at index <code>openInd</code> in a
   * regex string, find the matching closing parenthesis.
   */
  private def findRegexClosingParen(str : String, openInd : Int) : Int = {
    val N = str.size
    var nesting = 1
    var curInd = openInd
    var state = 0

    while (nesting > 0 && curInd < N - 1) {
      curInd = curInd + 1

      (str(curInd), state) match {
        case ('(', 0) =>            // opening paren
          nesting = nesting + 1
        case (')', 0) =>            // closing paren
          nesting = nesting - 1
        case ('[', 0) =>            // start of a character class
          state = 10
        case (']', 10) =>           // end of a character class
          state = 0
        case ('\\', 0) =>           // start of an escaped character
          state = 1
        case ('x', 1) =>            // pair of hex characters
          state = 4
        case ('u', 1) =>            // quadruple of hex characters
          state = 2
        case (_, 1) =>              // single escaped character
          state = 0
        case (_, n) if 2<=n && n<=4 => // hex characters
          state = n + 1
        case (_, 5) =>              // hex characters
          state = 0
        case _ =>
          // nothing
      }
    }

    curInd
  }

  def buildBricsAut(t : ITerm) : BAutomaton =
    toBAutomaton(t, true)

  def buildAut(t : ITerm,
               minimize : Boolean = true) : Automaton =
    new BricsAutomaton(toBAutomaton(t, minimize))

  private def numToUnicode(num : Int) : String =
    new String(Character.toChars(num))

}<|MERGE_RESOLUTION|>--- conflicted
+++ resolved
@@ -422,14 +422,15 @@
 
   import theory.strDatabase.EncodedString
 
-<<<<<<< HEAD
   /*
   New transformation from ECMARegex to 2AFA and then NFA.
    */
   private def to2AFA(t : ITerm, parser: ECMARegexParser) : BAutomaton = {
     /*
-      Step 1: Building the symbolic extended 2AFA (the translation in the paper). This automaton
-      has eps transitions and accepts at the beginning and end of string (with two different kind of final states).
+      Step 1: Building the symbolic extended 2AFA (the translation in
+      the paper). This automaton has eps transitions and accepts at
+      the beginning and end of string (with two different kind of
+      final states).
     */
     var t1 = System.currentTimeMillis()
     val ecmaAFA = new ECMAToSymbAFA2(theory, parser)
@@ -439,11 +440,14 @@
 
     /*
     Step 2:
-    a) All epsilon transitions are removed: the existential with powerset construction and
-    the universal by adding forward and backward transitions reading any symbols (word markers included).
-    b) Also the resulting automaton accepts only at the right end of the word. This is done by adding
-    beginning and end markers of the word and by adding some states.
-    The result is therefore a symbolic2AFA (no eps trans, accepts only at the end, reads word markers)
+    a) All epsilon transitions are removed: the existential with
+    powerset construction and the universal by adding forward and
+    backward transitions reading any symbols (word markers included).
+    b) Also the resulting automaton accepts only at the right end of
+    the word. This is done by adding beginning and end markers of the
+    word and by adding some states.  The result is therefore a
+    symbolic2AFA (no eps trans, accepts only at the end, reads word
+    markers)
      */
     var t2 = System.currentTimeMillis()
     val epsRed = new SymbEpsReducer(theory, aut)
@@ -455,9 +459,11 @@
     //throw new RuntimeException("Stop here.")
 
     /*
-    Step 3: The symb2AFA, with ranges on the transitions, is transformed into a concrete one.
-    In order to do that, overlaps between ranges are eliminated and a map between ranges and concrete
-    symbols is kept. This is needed because the 2AFA -> NFA translation works only on concrete automata.
+    Step 3: The symb2AFA, with ranges on the transitions, is
+    transformed into a concrete one.  In order to do that, overlaps
+    between ranges are eliminated and a map between ranges and
+    concrete symbols is kept. This is needed because the 2AFA -> NFA
+    translation works only on concrete automata.
      */
     t2 = System.currentTimeMillis()
     val transl = new SymbToConcTranslator(reducedAut)
@@ -469,9 +475,11 @@
     var duration = (System.currentTimeMillis() - t1) // / 1000d
 
     /*
-    Step 4: Naive minimization of the automata. Essentially states with same outgoing labels going to
-    same states are merged. The procedure is iterative and reaches a fixpoint where no states can be merged
-    anymore. Output: 2AFA (concrete, only accepts at the end of word)
+    Step 4: Naive minimization of the automata. Essentially states
+    with same outgoing labels going to same states are merged. The
+    procedure is iterative and reaches a fixpoint where no states can
+    be merged anymore. Output: 2AFA (concrete, only accepts at the end
+    of word)
      */
     //println("Eliminating redundant states in progress...")
     val redConcAut = concAut.minimizeStates()
@@ -534,11 +542,8 @@
       }
   }
 
-  private def toBAutomaton(t : ITerm,
-=======
   protected def toBAutomaton(t : ITerm,
->>>>>>> 442db71f
-                           minimize : Boolean) : BAutomaton = t match {
+                             minimize : Boolean) : BAutomaton = t match {
     case IFunApp(`re_charrange`,
                  Seq(SmartConst(IdealInt(a)), SmartConst(IdealInt(b)))) =>
       BasicAutomata.makeCharRange(a.toChar, b.toChar)
