--- conflicted
+++ resolved
@@ -46,11 +46,6 @@
                            State => BState,
                            Transition => BTransition}
 
-<<<<<<< HEAD
-import scala.collection.JavaConverters.asScala
-
-=======
->>>>>>> 01b0600c
 import java.lang.StringBuilder
 
 object BricsTransducer {
@@ -850,13 +845,8 @@
     minimize()
     // TODO: restrict to live reachable states
     new BricsTransducer(initialState,
-<<<<<<< HEAD
-                        lblTrans.toMap.view.mapValues(_.toSet).toMap,
-                        eTrans.toMap.view.mapValues(_.toSet).toMap,
-=======
                         lblTrans.toMap.mapValues(_.toSet).toMap,
                         eTrans.toMap.mapValues(_.toSet).toMap,
->>>>>>> 01b0600c
                         acceptingStates.toSet)
   }
 
