/**
 * This file is part of Ostrich, an SMT solver for strings.
 * Copyright (c) 2018-2021 Matthew Hague, Philipp Ruemmer. All rights reserved.
 * 
 * Redistribution and use in source and binary forms, with or without
 * modification, are permitted provided that the following conditions are met:
 * 
 * * Redistributions of source code must retain the above copyright notice, this
 *   list of conditions and the following disclaimer.
 * 
 * * Redistributions in binary form must reproduce the above copyright notice,
 *   this list of conditions and the following disclaimer in the documentation
 *   and/or other materials provided with the distribution.
 * 
 * * Neither the name of the authors nor the names of their
 *   contributors may be used to endorse or promote products derived from
 *   this software without specific prior written permission.
 * 
 * THIS SOFTWARE IS PROVIDED BY THE COPYRIGHT HOLDERS AND CONTRIBUTORS
 * "AS IS" AND ANY EXPRESS OR IMPLIED WARRANTIES, INCLUDING, BUT NOT
 * LIMITED TO, THE IMPLIED WARRANTIES OF MERCHANTABILITY AND FITNESS
 * FOR A PARTICULAR PURPOSE ARE DISCLAIMED. IN NO EVENT SHALL THE
 * COPYRIGHT HOLDER OR CONTRIBUTORS BE LIABLE FOR ANY DIRECT,
 * INDIRECT, INCIDENTAL, SPECIAL, EXEMPLARY, OR CONSEQUENTIAL DAMAGES
 * (INCLUDING, BUT NOT LIMITED TO, PROCUREMENT OF SUBSTITUTE GOODS OR
 * SERVICES; LOSS OF USE, DATA, OR PROFITS; OR BUSINESS INTERRUPTION)
 * HOWEVER CAUSED AND ON ANY THEORY OF LIABILITY, WHETHER IN CONTRACT,
 * STRICT LIABILITY, OR TORT (INCLUDING NEGLIGENCE OR OTHERWISE)
 * ARISING IN ANY WAY OUT OF THE USE OF THIS SOFTWARE, EVEN IF ADVISED
 * OF THE POSSIBILITY OF SUCH DAMAGE.
 */

package ostrich.automata

import ostrich.UnicodeData

import scala.collection.mutable.{HashSet => MHashSet, ArrayStack,
                                 Stack => MStack, HashMap => MHashMap,
                                 MultiMap, ArrayBuffer, Set => MSet}

/**
 * Collection of useful functions for automata
 */
object AutomataUtils {

  /**
   * The maximum number of automata to product simultaneously
   */
  val MaxSimultaneousProduct = 5

  /**
   * Check whether there is some word accepted by all of the given automata.
   * The automata are required to all have the same label type (though this is
   * not checked statically)
   */
  def areConsistentAtomicAutomata(auts : Seq[AtomicStateAutomaton]) : Boolean = {
    val autsList = auts.toList
    val visitedStates = new MHashSet[List[Any]]
    val todo = new ArrayStack[List[Any]]

    def isAccepting(states : List[Any]) : Boolean =
          (auts.iterator zip states.iterator) forall {
             case (aut, state) =>
               aut.acceptingStates contains state.asInstanceOf[aut.State]
          }

    def enumNext(auts : List[AtomicStateAutomaton],
                 states : List[Any],
                 intersectedLabels : Any) : Iterator[List[Any]] =
      auts match {
        case List() =>
          Iterator(List())
        case aut :: otherAuts => {
          val state :: otherStates = states
          for ((to, label) <- aut.outgoingTransitions(
                                state.asInstanceOf[aut.State]);
               newILabel <- aut.LabelOps.intersectLabels(
                             intersectedLabels.asInstanceOf[aut.TLabel],
                             label).toSeq;
               tailNext <- enumNext(otherAuts, otherStates, newILabel))
          yield (to :: tailNext)
        }
      }

    val initial = (autsList map (_.initialState))

    if (isAccepting(initial))
      return true

    visitedStates += initial
    todo push initial

    while (!todo.isEmpty) {
      val next = todo.pop
      for (reached <- enumNext(autsList, next, auts.head.LabelOps.sigmaLabel))
        if (visitedStates.add(reached)) {
          if (isAccepting(reached))
            return true
          todo push reached
        }
    }

    false
  }

  /**
   * Check whether there is some word accepted by all of the given automata.
   */
  def areConsistentAutomata(auts : Seq[Automaton]) : Boolean =
    if (auts.isEmpty) {
      true
    } else if (auts forall (_.isInstanceOf[AtomicStateAutomaton])) {
      areConsistentAtomicAutomata(
        auts map (_.asInstanceOf[AtomicStateAutomaton])
      )
    } else {
      !(auts reduceLeft (_ & _)).isEmpty
    }

  /**
   * Check whether there is some word accepted by all of the given automata.
   * If the intersection is empty, return an unsatisfiable core. The method
   * makes the assumption that <code>oldAuts</code> are consistent, but the
   * status of the combination with <code>newAut</code> is unknown.
   */
  def findUnsatCore(oldAuts : Seq[Automaton],
                    newAut : Automaton) : Option[Seq[Automaton]] = {

    val consideredAuts = new ArrayBuffer[Automaton]
    consideredAuts += newAut

    // add automata until we encounter a conflict
    var cont = areConsistentAutomata(consideredAuts.toSeq)
    val oldAutsIt = oldAuts.iterator
    while (cont && oldAutsIt.hasNext) {
      consideredAuts += oldAutsIt.next
      cont = areConsistentAutomata(consideredAuts.toSeq)
    }

    if (cont)
      return None

    // remove automata to get a small core
    for (i <- (consideredAuts.size - 2) to 1 by -1) {
      val removedAut = consideredAuts remove i
      if (areConsistentAutomata(consideredAuts.toSeq))
        consideredAuts.insert(i, removedAut)
    }

    Some(consideredAuts.toSeq)
  }

  /**
   * Check whether there is some word of length <code>len</code> accepted
   * by all of the given automata.
   * The automata are required to all have the same label type (though this is
   * not checked statically)
   */
  def findAcceptedWordAtomic(auts : Seq[AtomicStateAutomaton],
                             len : Int) : Option[Seq[Int]] = {
    val autsList = auts.toList
    val headAut = autsList.head
    val visitedStates = new MHashSet[(List[Any], Int)]
    val todo = new ArrayStack[(List[Any], List[Int])]

    def isAccepting(states : List[Any]) : Boolean =
          (auts.iterator zip states.iterator) forall {
             case (aut, state) =>
               aut.acceptingStates contains state.asInstanceOf[aut.State]
          }

    def enumNext(auts : List[AtomicStateAutomaton],
                 states : List[Any],
                 intersectedLabels : Any) : Iterator[(List[Any], Int)] =
      auts match {
        case List() =>
          Iterator((List(),
                    headAut.LabelOps.enumLetters(
                      intersectedLabels.asInstanceOf[headAut.TLabel]).next))
        case aut :: otherAuts => {
          val state :: otherStates = states
          for ((to, label) <- aut.outgoingTransitions(
                                state.asInstanceOf[aut.State]);
               newILabel <- aut.LabelOps.intersectLabels(
                             intersectedLabels.asInstanceOf[aut.TLabel],
                             label).toSeq;
               (tailNext, let) <- enumNext(otherAuts, otherStates, newILabel))
          yield (to :: tailNext, let)
        }
      }

    val initial = (autsList map (_.initialState))

    if (isAccepting(initial) && len == 0)
      return Some(List())

    visitedStates += ((initial, 0))
    todo push ((initial, List()))

    while (!todo.isEmpty) {
      val (next, w) = todo.pop
      val wSize = w.size
      for ((reached, let) <-
            enumNext(autsList, next, auts.head.LabelOps.sigmaLabel))
        if (visitedStates.add((reached, wSize + 1))) {
          val newW = let :: w
          if (isAccepting(reached) && wSize + 1 == len)
            return Some(newW.reverse)
          if (wSize + 1 < len)
            todo push ((reached, newW))
        }
    }

    None
  }

  /**
   * Check whether there is some word of length <code>len</code> accepted
   * by all of the given automata.
   */
  def findAcceptedWord(auts : Seq[Automaton],
                       len : Int) : Option[Seq[Int]] =
    findAcceptedWordAtomic(for (aut <- auts)
                             yield aut.asInstanceOf[AtomicStateAutomaton],
                           len)

  /**
   * Product of a number of given automata
   * The minimize argument enable minimization of the product automaton.
   */
  def product(auts : Seq[Automaton],
              minimize : Boolean = false) : Automaton =
    if (auts forall { _.isInstanceOf[AtomicStateAutomaton] }) {
      productWithMap(auts map (_.asInstanceOf[AtomicStateAutomaton]),
                     minimize)._1
    } else {
      // TODO: minimize?
      auts reduceLeft (_ & _)
    }

  /**
   * Product of a number of given automata.  Returns
   * new automaton.  Returns map from new states of result to (q0, [q1,
   * ..., qn]) giving states of this and auts respectively
   *
   * The minimize argument enable minimization of the product automaton,
   * which should only be used if the returned maps are not used.
   */
  def productWithMap(auts : Seq[AtomicStateAutomaton], minimize : Boolean = false) :
    (AtomicStateAutomaton, Map[Any, Seq[Any]]) = {
    val idMap = Map[Any, Seq[Any]]().withDefault(s => Seq(s))
    productWithMaps(auts.map((_, idMap)), minimize)
  }

  /**
   * Takes the product of the list of automata and returns mapping from
   * states of the new automaton to tuples of the original.  auts may
   * already be products and come with a similar map, these are composed
   * for the result map
   *
   * The minimize argument enable minimization of the product automaton,
   * which should only be used if the returned maps are not used.
   */
  private def productWithMaps(auts : Seq[(AtomicStateAutomaton,
                                         Map[Any, Seq[Any]])],
                              minimize : Boolean = false) :
    (AtomicStateAutomaton, Map[Any, Seq[Any]]) = {

    if (auts.size == 0)
      return (BricsAutomaton.makeAnyString, Map.empty[Any, Seq[Any]])

    if (auts.size == 1)
      return auts.head

    val firstSlice = auts.grouped(MaxSimultaneousProduct)
                         .map(fullProductWithMaps(_, minimize))
                         .toSeq

    if (firstSlice.size == 1)
      return firstSlice(0)
    else
      return productWithMaps(firstSlice, minimize)
  }

  /**
   * Takes the product of the list of automata and returns mapping from
   * states of the new automaton to tuples of the original.  auts may
   * already be products and come with a similar map, these are composed
   * for the result map
   * The minimize argument enable minimization of the product automaton,
   * which should only be used if the returned maps are not used.
   */
  private def fullProductWithMaps(auts : Seq[(AtomicStateAutomaton,
                                             Map[Any, Seq[Any]])],
                                  minimize : Boolean = false) :
    (AtomicStateAutomaton, Map[Any, Seq[Any]]) = {

    val (autsSeq, mapsSeq) = auts.unzip

    // get image of states under maps in mapsSeq
    // or just return ss if minimize is true
    def mapsImage(ss: Seq[Any]) : List[Any] = {
      if (minimize)
        ss.toList
      else
        ss.iterator.zip(mapsSeq.iterator).flatMap({ case (s, sMap) => sMap(s) }).toList
    }

    val head = autsSeq.head
    val builder = head.getBuilder
    builder.setMinimize(minimize)
    val initState = builder.initialState
    // from new states to list of old (composed with input maps)
    val sMap = new MHashMap[head.State, List[Any]]
    // from list of states of argument automata (not composed with maps)
    val sMapRev = new MHashMap[List[Any], head.State]

    val initStates = (autsSeq.map(_.initialState)).toList
    sMap += initState -> mapsImage(initStates)
    sMapRev += initStates -> initState

    val worklist = new MStack[(head.State, List[Any])]
    worklist push ((initState, initStates))

    val seenlist = MHashSet[List[Any]]()
    seenlist += initStates

    builder.setAccept(initState,
                      autsSeq forall { aut => aut.isAccept(aut.initialState) })

    var checkCnt = 0

    while (!worklist.isEmpty) {
      val (ps, ss) = worklist.pop()

      // collects transitions from (s, ss)
      // min, max is current range
      // sp and ssp are s' and ss' (ss' is reversed for efficiency)
      // ss are elements of ss from which a transition is yet to be
      // searched
      def addTransitions(lbl : head.TLabel,
                         ssp : List[Any],
                         remAuts : List[AtomicStateAutomaton],
                         ss : List[Any]) : Unit = {
        checkCnt = checkCnt + 1
        if (checkCnt % 1000 == 0)
          ap.util.Timeout.check
        ss match {
          case Seq() =>  {
            val nextState = ssp.reverse
            if (!seenlist.contains(nextState)) {
                val nextPState = builder.getNewState
                val isAccept = (autsSeq.iterator zip nextState.iterator) forall {
                  case (aut, s) => aut.isAccept(s.asInstanceOf[aut.State])
                }
                builder.setAccept(nextPState, isAccept)
                sMap += nextPState -> mapsImage(nextState)
                sMapRev += nextState -> nextPState
                worklist.push((nextPState, nextState))
                seenlist += nextState
            }
            val nextPState = sMapRev(nextState)
            builder.addTransition(ps, lbl, nextPState)
          }
          case _state :: ssTail => {
            val aut :: autsTail = remAuts
            val state = _state.asInstanceOf[aut.State]

            aut.outgoingTransitions(state) foreach {
              case (s, nextLbl) => {
                val newLbl =
                    builder.LabelOps.intersectLabels(lbl,
                                                     nextLbl.asInstanceOf[head.TLabel])
                for (l <- newLbl)
                  addTransitions(l, s::ssp, autsTail, ssTail)
              }
            }
          }
        }
      }

      addTransitions(builder.LabelOps.sigmaLabel, List(), autsSeq.toList, ss)
    }

    (builder.getAutomaton, sMap.toMap)
  }

  /**
   * Form product of this automaton with given auts, returns a new
   * automaton
   */
  def product(auts : Seq[AtomicStateAutomaton]) : AtomicStateAutomaton =
    productWithMap(auts, true)._1

  /**
   * Replace a-transitions with new a-transitions between pairs of states
   */
  def replaceTransitions[A <: AtomicStateAutomaton](
        aut : A,
        a : Char,
        states : Iterable[(A#State, A#State)]) : AtomicStateAutomaton = {
    val builder = aut.getBuilder
    val smap : Map[A#State, aut.State] =
<<<<<<< HEAD
      aut.states.map(s => (s -> builder.getNewState)).toMap
=======
      aut.states.view.map(s => (s -> builder.getNewState)).toMap
>>>>>>> 01b0600c

    for ((s1, lbl, s2) <- aut.transitions)
      for (newLbl <- aut.LabelOps.subtractLetter(a, lbl))
        builder.addTransition(smap(s1), newLbl, smap(s2))

    val aLbl = aut.LabelOps.singleton(a)
    for ((s1, s2) <- states)
      builder.addTransition(smap(s1), aLbl, smap(s2))

    builder.setInitialState(smap(aut.initialState))
    for (f <- aut.acceptingStates)
      builder.setAccept(smap(f), true)

    val res = builder.getAutomaton
    res
  }

  /**
   * Build automaton accepting reverse language of given automaton
   */
  def reverse(aut : AtomicStateAutomaton) : AtomicStateAutomaton = {
    val builder = aut.getBuilder

    val smap : Map[aut.State, aut.State] =
<<<<<<< HEAD
      aut.states.map(s => (s -> builder.getNewState)).toMap
=======
      aut.states.view.map(s => (s -> builder.getNewState)).toMap
>>>>>>> 01b0600c

    val initState = builder.initialState
    builder.setAccept(smap(aut.initialState), true)

    val autAccept = aut.acceptingStates
    for ((s1, l, s2) <- aut.transitions) {
      if (autAccept contains s2)
        builder.addTransition(initState, l, smap(s1))
      builder.addTransition(smap(s2), l, smap(s1))
    }

    builder.getAutomaton
  }

  /**
   * Build automaton accepting concat language of given automata
   * aut1 and aut2 must have compatible label types
   */
  def concat(aut1 : AtomicStateAutomaton,
             aut2 : AtomicStateAutomaton) : AtomicStateAutomaton = {
    val builder = aut1.getBuilder

    val smap1 : Map[aut1.State, aut1.State] =
<<<<<<< HEAD
      aut1.states.map(s => (s -> builder.getNewState)).toMap
    val smap2 : Map[aut2.State, aut1.State] =
      aut2.states.map(s => (s -> builder.getNewState)).toMap
=======
      aut1.states.view.map(s => (s -> builder.getNewState)).toMap
    val smap2 : Map[aut2.State, aut1.State] =
      aut2.states.view.map(s => (s -> builder.getNewState)).toMap
>>>>>>> 01b0600c

    builder.setInitialState(smap1(aut1.initialState))
    for (sf <- aut2.acceptingStates)
      builder.setAccept(smap2(sf), true)
    if (aut2.isAccept(aut2.initialState))
      for (sf <- aut1.acceptingStates)
        builder.setAccept(smap1(sf), true)

    for ((s1, l, s2) <- aut1.transitions)
      builder.addTransition(smap1(s1), l, smap1(s2))

    for ((s1, l, s2) <- aut2.transitions) {
      val convL = l.asInstanceOf[aut1.TLabel]
      if (s1 == aut2.initialState) {
        for (sf <- aut1.acceptingStates) {
          builder.addTransition(smap1(sf), convL, smap2(s2))
        }
      }
      builder.addTransition(smap2(s1), convL, smap2(s2))
    }
    builder.getAutomaton
  }

  /**
   * Inserts second automaton into the first replacing transitions over
   * a give character.  I.e. s1 --a--> s2 becomes s1 -->into aut / from
   * final --> s2.
   *
   * Assumes autOuter and autInner have compatible label types
   *
   * This is approximate in that there is only a single copy of the
   * inserted automaton, so ingoing and outgoing transitions are not
   * mapped.
   */
  def nestAutomata(autOuter : AtomicStateAutomaton,
                   toReplace : Char,
                   autInner : AtomicStateAutomaton) : AtomicStateAutomaton = {
    val builder = autOuter.getBuilder

    val smapOuter : Map[autOuter.State, autOuter.State] =
<<<<<<< HEAD
      autOuter.states.map(s => (s -> builder.getNewState)).toMap
    val smapInner : Map[autInner.State, autOuter.State] =
      autInner.states.map(s => (s -> builder.getNewState)).toMap
=======
      autOuter.states.view.map(s => (s -> builder.getNewState)).toMap
    val smapInner : Map[autInner.State, autOuter.State] =
      autInner.states.view.map(s => (s -> builder.getNewState)).toMap
>>>>>>> 01b0600c

    val innerInit = smapInner(autInner.initialState)
    val innerFinal = autInner.acceptingStates.map(smapInner)

    builder.setInitialState(smapOuter(autOuter.initialState))
    for (sf <- autOuter.acceptingStates)
      builder.setAccept(smapOuter(sf), true)

    val epsilons = new MHashMap[autOuter.State, MSet[autOuter.State]]
                       with MultiMap[autOuter.State, autOuter.State]

    // copy outer
    for ((s1, lbl, s2) <- autOuter.transitions) {
      val newS1 = smapOuter(s1)
      val newS2 = smapOuter(s2)

      for (newLbl <- autOuter.LabelOps.subtractLetter(toReplace, lbl)) {
        builder.addTransition(newS1, newLbl, newS2)
      }

      if (autOuter.LabelOps.labelContains(toReplace, lbl)) {
        epsilons.addBinding(newS1, innerInit)
        for (sf <- innerFinal)
          epsilons.addBinding(sf, newS2)
      }
    }

    // copy inner
    for ((s1, lbl, s2) <- autInner.transitions) {
      val newS1 = smapInner(s1)
      val newS2 = smapInner(s2)
      val convL = lbl.asInstanceOf[autOuter.TLabel]
      builder.addTransition(newS1, convL, newS2)
    }

    buildEpsilons(builder, epsilons)

    builder.getAutomaton
  }

  /**
   * Continue a build by providing epsilon transitions.
   * Note, adding new transitions after calling this will invalidate the
   * results of this function
   *
   * @param builder the builder to add transitions to
   * @param epsilons epsilons(q) = set of q' where there is an e-transition from q to q'
   */
  def buildEpsilons[State, TLabel](builder : AtomicStateAutomatonBuilder[State, TLabel],
                                   epsilons : MultiMap[State, State]) : Unit = {
    // transitive closes (modifies in place) the map representing a list
    // of pairs (x, y)
    def tranClose[A](pairs : MultiMap[A, A]) : MultiMap[A, A] = {
      val worklist = new MStack[(A, A)]
      val closure = new MHashMap[A, MSet[A]] with MultiMap[A, A]

      for ((x, ys) <- pairs; y <- ys) {
        worklist.push((x, y))
        closure.addBinding(x, y)
      }

      while (!worklist.isEmpty) {
        val (x, y) = worklist.pop
        for (z <- pairs.getOrElse(y, List()); if !closure(x).contains(z)) {
          closure.addBinding(x, z)
          worklist.push((x, z))
        }
      }

      closure
    }

    val closure = tranClose(epsilons)
    for ((ps1, ps2s) <- closure; ps2 <- ps2s; if (ps1 != ps2)) {
      if (builder.isAccept(ps2))
        builder.setAccept(ps1, true)

      for ((ps3, lbl) <- builder.outgoingTransitions(ps2)) {
        builder.addTransition(ps1, lbl, ps3)
      }
    }
  }

  //////////////////////////////////////////////////////////////////////////////

  /**
   * Make an automaton case-insensitive.
   */
  def makeCaseInsensitive(aut : AtomicStateAutomaton) : AtomicStateAutomaton = {
    val builder = new BricsAutomatonBuilder

    val stateMapping =
      (for (s <- aut.states.iterator) yield (s -> builder.getNewState)).toMap

    builder setInitialState stateMapping(aut.initialState)

    for ((a, b) <- stateMapping)
      builder.setAccept(b, aut isAccept a)

    for ((a, l, b) <- aut.transitions) {
      val (ll, lu) = l.asInstanceOf[(Char, Char)]
      for ((nl, nu) <- UnicodeData.upperLowerCaseClosure((ll.toInt, lu.toInt)))
        builder.addTransition(stateMapping(a),
                              (nl.toChar, nu.toChar),
                              stateMapping(b))
    }

    builder.getAutomaton
  }

}<|MERGE_RESOLUTION|>--- conflicted
+++ resolved
@@ -401,11 +401,7 @@
         states : Iterable[(A#State, A#State)]) : AtomicStateAutomaton = {
     val builder = aut.getBuilder
     val smap : Map[A#State, aut.State] =
-<<<<<<< HEAD
-      aut.states.map(s => (s -> builder.getNewState)).toMap
-=======
       aut.states.view.map(s => (s -> builder.getNewState)).toMap
->>>>>>> 01b0600c
 
     for ((s1, lbl, s2) <- aut.transitions)
       for (newLbl <- aut.LabelOps.subtractLetter(a, lbl))
@@ -430,11 +426,7 @@
     val builder = aut.getBuilder
 
     val smap : Map[aut.State, aut.State] =
-<<<<<<< HEAD
-      aut.states.map(s => (s -> builder.getNewState)).toMap
-=======
       aut.states.view.map(s => (s -> builder.getNewState)).toMap
->>>>>>> 01b0600c
 
     val initState = builder.initialState
     builder.setAccept(smap(aut.initialState), true)
@@ -458,15 +450,9 @@
     val builder = aut1.getBuilder
 
     val smap1 : Map[aut1.State, aut1.State] =
-<<<<<<< HEAD
-      aut1.states.map(s => (s -> builder.getNewState)).toMap
-    val smap2 : Map[aut2.State, aut1.State] =
-      aut2.states.map(s => (s -> builder.getNewState)).toMap
-=======
       aut1.states.view.map(s => (s -> builder.getNewState)).toMap
     val smap2 : Map[aut2.State, aut1.State] =
       aut2.states.view.map(s => (s -> builder.getNewState)).toMap
->>>>>>> 01b0600c
 
     builder.setInitialState(smap1(aut1.initialState))
     for (sf <- aut2.acceptingStates)
@@ -507,15 +493,9 @@
     val builder = autOuter.getBuilder
 
     val smapOuter : Map[autOuter.State, autOuter.State] =
-<<<<<<< HEAD
-      autOuter.states.map(s => (s -> builder.getNewState)).toMap
-    val smapInner : Map[autInner.State, autOuter.State] =
-      autInner.states.map(s => (s -> builder.getNewState)).toMap
-=======
       autOuter.states.view.map(s => (s -> builder.getNewState)).toMap
     val smapInner : Map[autInner.State, autOuter.State] =
       autInner.states.view.map(s => (s -> builder.getNewState)).toMap
->>>>>>> 01b0600c
 
     val innerInit = smapInner(autInner.initialState)
     val innerFinal = autInner.acceptingStates.map(smapInner)
