/*
 * This file is part of Ostrich, an SMT solver for strings.
 * Copyright (C) 2018-2020  Matthew Hague, Philipp Ruemmer
 *
 * This program is free software: you can redistribute it and/or modify
 * it under the terms of the GNU General Public License as published by
 * the Free Software Foundation, either version 3 of the License, or
 * (at your option) any later version.
 *
 * This program is distributed in the hope that it will be useful,
 * but WITHOUT ANY WARRANTY; without even the implied warranty of
 * MERCHANTABILITY or FITNESS FOR A PARTICULAR PURPOSE.  See the
 * GNU General Public License for more details.
 *
 * You should have received a copy of the GNU General Public License
 * along with this program.  If not, see <https://www.gnu.org/licenses/>.
 */

package ostrich

import ap.parser._
import IExpression._
import ap.SimpleAPI
import ap.basetypes.IdealInt
import SimpleAPI.ProverStatus
import ap.theories.ModuloArithmetic
import ap.theories.strings.{StringTheory, StringTheoryBuilder}

import scala.collection.mutable.{HashMap => MHashMap, HashSet => MHashSet,
                                 ArrayBuffer}

/**
 * Helper methods to translate transducers in symbolic representation
 * (an arbitrary formula associated with each transition) to the
 * Brics representation.
 * 
 * TODO: check that transducers are deterministic!
 */
object TransducerTranslator {

  import StringTheoryBuilder._

  def toBricsTransducer(transducer : SymTransducer,
                        alphabetSize : Int,
                        transducerStringTheory : StringTheory) : Transducer = {
    val SymTransducer(transitions, accepting) = transducer
    val states =
      (for (TransducerTransition(from, to, _, _, _) <- transitions.iterator;
            s <- Iterator(from, to))
       yield s).toSet ++ accepting ++ List(0)

    if (!(transitions forall {
            case TransducerTransition(_, _, epsilons, _,_) => epsilons.size == 2
          }))
      throw new Exception(
        "Can only handle 2-track transducers")

    val usePriorities =
      transducer.transitions exists { t => !t.blockedTransitions.isEmpty }
    val builder =
      if (usePriorities)
        BricsPrioTransducer.getBuilder
      else
        BricsTransducer.getBuilder

    val states2Brics =
      (for (s <- states.toList.sorted) yield (s -> builder.getNewState)).toMap

    for (s <- accepting)
      builder.setAccept(states2Brics(s), true)

    val epsTransitions =
      new MHashMap[Int, ArrayBuffer[TransducerTransition]]

    SimpleAPI.withProver { p =>

      p.addTheory(transducerStringTheory)

      val inputC, outputC =
        p.createConstant(ModuloArithmetic.ModSort(IdealInt.ZERO,
                                                  IdealInt(alphabetSize - 1)))
      val OutputInputOffsetEq =
        OffsetEq(outputC, inputC)

      for (transition@
             TransducerTransition(fromState, toState, epsilons, constraint,
                                blockedTransitions) <- transitions) {

        val bvLabel =
          VariableSubstVisitor(constraint, (List(inputC, outputC), 0))

        epsilons match {
          case Seq(true, false) => p.scope {
            if (!blockedTransitions.isEmpty)
              throw new Exception(
                "Priorities can only be use for epsilon-transitions")

            import p._
            !! (bvLabel)
            while (??? == ProverStatus.Sat) {
              val out = eval(outputC)

              val op = OutputOp(out.intValueSafe.toChar.toString, NOP, "")

              Console.err.println("" + fromState + "- <eps> -> " +
                                  toState + ": \t" + op)

              builder.addETransition(states2Brics(fromState), op,
                                     states2Brics(toState))
              !! (outputC =/= out)
            }
          }

          case Seq(true, true) =>
            epsTransitions.getOrElseUpdate(fromState, new ArrayBuffer) +=
              transition

          case Seq(false, outEps) => {
<<<<<<< HEAD
            if (!blockedTransitions.isEmpty)
              throw new Exception(
                "Priorities can only be use for epsilon-transitions")

            val presLabel = PartialEvaluator(p.simplify(bvLabel))
=======
            val presLabel =
              IntCastEliminator(PartialEvaluator(p.simplify(bvLabel)))
>>>>>>> e80fb62f

            if (!ContainsSymbol.isPresburger(presLabel))
              throw new Exception(
                "Could not translate constraint: " + p.pp(constraint))

            val splitLabel = NegEqSplitter(Transform2NNF(presLabel))
            
            for (disjunct <- DNFConverter mbDNF splitLabel) {
              var inputOp : Option[InputOp] = None
              var lBound : Option[Char] = None
              var uBound : Option[Char] = None
              var outputChars : List[Char] = List()

              for (c <- LineariseVisitor(disjunct, IBinJunctor.And)) c match {
                case IBoolLit(true) =>
                  // nothing
                case OutputInputOffsetEq(offset) =>
                  inputOp = Some(Plus(offset.intValueSafe))
                case EqLit(`outputC`, value) => {
                  inputOp = Some(NOP)
                  outputChars = List(value.intValueSafe.toChar)
                }
                case Geq(`inputC`, Const(bound)) =>
                  lBound = Some(bound.intValueSafe.toChar)
                case Geq(Const(bound), `inputC`) =>
                  uBound = Some(bound.intValueSafe.toChar)
                case EqLit(`inputC`, value) => {
                  lBound = Some(value.intValueSafe.toChar)
                  uBound = Some(value.intValueSafe.toChar)
                }
                case _ =>
                  throw new Exception(
                    "cannot handle transducer constraint " + c)
              }

              val lb = lBound getOrElse Char.MinValue
              val ub = uBound getOrElse Char.MaxValue

              if (outEps)
                inputOp = Some(NOP)

              val op = OutputOp("", inputOp.get, outputChars)

              Console.err.println("" + fromState +
                                  "-  [" + lb + ", " + ub + "] -> " +
                                  toState + ": \t" + op)

              builder.addTransition(states2Brics(fromState),
                                    (lb, ub), op,
                                    states2Brics(toState))
            }
          }
        }
      }

    }

    val nop = OutputOp("", NOP, "")

    for (fromState <- epsTransitions.keys.toVector.sorted) {
      val transitions = epsTransitions(fromState)

      if (transitions exists {
            case TransducerTransition(_, _, _, _, blocked) =>
              blocked exists {
                case BlockedTransition(_, Seq(false, true)) => false
                case _ => true
              }
          })
        throw new Exception (
          "Priority guards can only quantify the second track of a transducer")

      val allTransitions =
        for (TransducerTransition(_, toState, _, _, blockedTransitions) <-
               transitions) yield {
          val blockedStates =
            for (BlockedTransition(s, _) <- blockedTransitions) yield s
          (toState, blockedStates.toSet)
        }

      var remTransitions = allTransitions
      val finishedStates = new MHashSet[Int]
      var curPriority = 10

      while (!remTransitions.isEmpty) {
        val (chosen, rem) = remTransitions partition {
          case (_, blocked) => blocked == finishedStates
        }

        if (chosen.isEmpty)
          throw new Exception(
            "Epsilon transitions are not correctly prioritised")

        remTransitions = rem
        for ((toState, _) <- chosen) {
          if (usePriorities) {
            builder.asInstanceOf[BricsPrioTransducerBuilder]
                   .addETransition(states2Brics(fromState), nop, curPriority,
                                   states2Brics(toState))
            Console.err.println("" + fromState +
                                "- <eps-" + curPriority + "> -> " +
                                "" + toState + ": \t" + nop)
          } else {
            builder.addETransition(states2Brics(fromState), nop,
                                   states2Brics(toState))
            Console.err.println("" + fromState +
                                "- <eps> -> " +
                                "" + toState + ": \t" + nop)
          }
          finishedStates += toState
        }

        curPriority = curPriority - 1
      }
    }

    builder setInitialState states2Brics(0)

    builder.getTransducer
  }

  /**
   * Visitor that splits negated equations into two inequalities.
   */
  private object NegEqSplitter extends CollectingVisitor[Unit, IExpression] {
    import IExpression._

    def apply(f : IFormula) : IFormula =
      visit(f, ()).asInstanceOf[IFormula]
    def postVisit(t : IExpression, arg : Unit,
                  subres : Seq[IExpression]) : IExpression =
      (t update subres) match {
        case INot(EqLit(t, value)) => t <= (value-1) | t >= (value+1)
        case s =>                     s
      }
  }

  /**
   * Visitor that eliminates the <code>ModuloArithmetic.int_cast</code>
   * function.
   */
  private object IntCastEliminator extends CollectingVisitor[Unit, IExpression]{
    def apply(f : IFormula) : IFormula =
      visit(f, ()).asInstanceOf[IFormula]
    def postVisit(t : IExpression, arg : Unit,
                  subres : Seq[IExpression]) : IExpression =
      t match {
        case IFunApp(ModuloArithmetic.int_cast, _) => subres.head
        case _ => t update subres
      }
  }

  /**
   * Extractor that matches equations equivalent to
   * <code>sym1 = sym2 + offset</code>.
   */
  private case class OffsetEq(sym1 : ITerm, sym2 : ITerm) {
    private val Sym1Eq  = SymbolEquation(sym1)
    private val Sym2Sum = SymbolSum(sym2)

    def unapply(f : IFormula) : Option[IdealInt] = f match {
      case Sym1Eq(sym1Coeff, Sym2Sum(sym2Coeff, Const(offset))) =>
        (sym1Coeff, sym2Coeff) match {
          case (IdealInt.ONE, IdealInt.ONE)             => Some(offset)
          case (IdealInt.MINUS_ONE, IdealInt.MINUS_ONE) => Some(-offset)
          case _                                        => None
        }
      case _ =>
        None
    }
  }

}<|MERGE_RESOLUTION|>--- conflicted
+++ resolved
@@ -116,16 +116,12 @@
               transition
 
           case Seq(false, outEps) => {
-<<<<<<< HEAD
             if (!blockedTransitions.isEmpty)
               throw new Exception(
                 "Priorities can only be use for epsilon-transitions")
 
-            val presLabel = PartialEvaluator(p.simplify(bvLabel))
-=======
             val presLabel =
               IntCastEliminator(PartialEvaluator(p.simplify(bvLabel)))
->>>>>>> e80fb62f
 
             if (!ContainsSymbol.isPresburger(presLabel))
               throw new Exception(
