--- conflicted
+++ resolved
@@ -114,15 +114,12 @@
               transition
 
           case Seq(false, outEps) => {
-<<<<<<< HEAD
             if (!blockedTransitions.isEmpty)
               throw new Exception(
                 "Priorities can only be use for epsilon-transitions")
 
-            val presLabel = p.simplify(bvLabel)
-=======
             val presLabel = PartialEvaluator(p.simplify(bvLabel))
->>>>>>> f14da7e6
+
             if (!ContainsSymbol.isPresburger(presLabel))
               throw new Exception(
                 "Could not translate constraint: " + p.pp(constraint))
