--- conflicted
+++ resolved
@@ -104,17 +104,11 @@
  * @param aut
  */
 object CaleyGraph {
-<<<<<<< HEAD
   def apply[A <: AtomicStateAutomaton](aut : A) : CaleyGraph[A] = {
-    val boxes = new HashSet[Box[A]]
-    val characterBoxes = getCharacterBoxes(aut)
-=======
-  def apply[A <: Automaton](aut : A) : CaleyGraph[A] = {
     val graph = BricsAutomaton()
     val boxMap = new HashMap[BricsAutomaton#State, Box[A]]
     val stateMap = new HashMap[Box[A], BricsAutomaton#State]
 
->>>>>>> 9124d58c
     val eBox = getEpsilonBox(aut)
     val es = graph.getInitialState
     es.setAccept(true)
@@ -129,8 +123,8 @@
     while (!worklist.isEmpty) {
       val (s, w) = worklist.pop()
       donelist += w
-      for ((a, intervals) <- characterBoxes) {
-        val wa = w ++ a
+      for ((box, as) <- characterBoxes) {
+        val wa = w ++ box
         if (!donelist.contains(wa)) {
           val sa = graph.getNewState
           sa.setAccept(true)
@@ -140,9 +134,8 @@
         }
 
         val sa = stateMap(wa)
-        for ((min, max) <- intervals) {
-          graph.addTransition(s, min, max, sa)
-        }
+        for (a <- as)
+          graph.addTransition(s, (a, a), sa)
       }
     }
 
@@ -154,41 +147,42 @@
    *
    * @return map from each box to the intervals that have that box
    */
-<<<<<<< HEAD
   private def getCharacterBoxes[A <: AtomicStateAutomaton](aut : A)
-      : Iterable[Box[A]] = {
+      : Map[Box[A],Iterable[Char]] = {
     val boxes = HashMap[Char,Box[A]]()
 
     aut.foreachTransition((q1, label, q2) => {
-        for (_a <- aut.enumLetters(label); a = _a.toChar) {
-          if (!boxes.isDefinedAt(a))
-            boxes += (a -> new Box[A])
-          boxes(a).addEdge(q1, q2)
-        }
+      for (_a <- aut.enumLetters(label); a = _a.toChar) {
+        if (!boxes.isDefinedAt(a))
+          boxes += (a -> new Box[A])
+        boxes(a).addEdge(q1, q2)
       }
-=======
-  private def getCharacterBoxes[A <: Automaton](aut : A)
-      : Map[Box[A], Iterable[(Char, Char)]] = {
-    // i know, we need foldTransition
-    var intervals = empty[Char]
-    aut.foreachTransition((q1, min, max, q2) =>
-      intervals = intervals | (atOrAbove(min) & atOrBelow(max))
-    )
-
-    val boxes : Map[(Char,Char),Box[A]] =
-      intervals.intervals.map(i =>
-        intervalPair(i) -> new Box[A]
-      )(collection.breakOut)
-
-    aut.foreachTransition((q1, min, max, q2) =>
-      for (i <- (intervals & atOrAbove(min) & atOrBelow(max)).intervals)
-        boxes(intervalPair(i)).addEdge(q1, q2)
->>>>>>> 9124d58c
-    )
+    })
 
     // reverse map
     boxes.groupBy(_._2).mapValues(_.keys)
   }
+
+//  private def getCharacterBoxes[A <: Automaton](aut : A)
+//      : Map[Box[A], Iterable[(Char, Char)]] = {
+//    // i know, we need foldTransition
+//    var intervals = empty[Char]
+//    aut.foreachTransition((q1, min, max, q2) =>
+//      intervals = intervals | (atOrAbove(min) & atOrBelow(max))
+//    )
+//
+//    val boxes : Map[(Char,Char),Box[A]] =
+//      intervals.intervals.map(i =>
+//        intervalPair(i) -> new Box[A]
+//      )(collection.breakOut)
+//
+//    aut.foreachTransition((q1, min, max, q2) =>
+//      for (i <- (intervals & atOrAbove(min) & atOrBelow(max)).intervals)
+//        boxes(intervalPair(i)).addEdge(q1, q2)
+//>>>>>>> 9124d58c0220fd206bbe8f6abc84cd620136c895
+//    )
+
+
 
   /**
    * Make [] box for empty word (i.e. all edges (q,q))
@@ -199,21 +193,21 @@
     Box[A](aut.getStates.zip(aut.getStates).toSeq:_*)
   }
 
-  /**
-   * extract upper and lower bound from interval object, assuming only
-   * closed intervals
-   */
-  private def intervalPair(i : Interval[Char]) : (Char, Char) = {
-    val lower : Char = i.lowerBound match {
-      case c : Closed[Char] => c.a
-      case _ => '\0' /* never occurs */
-    }
-    val upper : Char = i.upperBound match {
-      case c : Closed[Char] => c.a
-      case _ => '\0' /* never occurs */
-    }
-    (lower, upper)
-  }
+//  /**
+//   * extract upper and lower bound from interval object, assuming only
+//   * closed intervals
+//   */
+//  private def intervalPair(i : Interval[Char]) : (Char, Char) = {
+//    val lower : Char = i.lowerBound match {
+//      case c : Closed[Char] => c.a
+//      case _ => '\0' /* never occurs */
+//    }
+//    val upper : Char = i.upperBound match {
+//      case c : Closed[Char] => c.a
+//      case _ => '\0' /* never occurs */
+//    }
+//    (lower, upper)
+//  }
 }
 
 
@@ -222,17 +216,12 @@
  * Can be constructed by companion object
  * Graphs are considered equal by nodes, regardless of aut
  */
-<<<<<<< HEAD
-class CaleyGraph[A <: AtomicStateAutomaton](private val aut : A,
-                                            private val nodes : Set[Box[A]]) {
-=======
-class CaleyGraph[A <: Automaton](
+class CaleyGraph[A <: AtomicStateAutomaton](
   private val aut : A,
   private val graph : BricsAutomaton,
   private val boxMap : Map[BricsAutomaton#State, Box[A]],
   private val stateMap : Map[Box[A], BricsAutomaton#State]
 ) {
->>>>>>> 9124d58c
     /**
      * The number of boxes/nodes in the graph
      */
