--- conflicted
+++ resolved
@@ -401,15 +401,7 @@
     val yProd = ProductAutomaton(yCons)
     val zProd = ProductAutomaton(zCons)
 
-<<<<<<< HEAD
-    println(yProd)
-    println(tran)
-    println(tran.postImage(yProd))
     val tpost = PostImageAutomaton(yProd, tran)
-    println(tpost.transitions)
-=======
-    val tpost = PostImageAutomaton(yProd, tran)
->>>>>>> a7ef5ff4
     NestedAutomaton(tpost, yProd.LabelOps.internalChar.toChar, zProd)
   }
 }
