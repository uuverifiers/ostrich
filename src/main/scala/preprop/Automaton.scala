--- conflicted
+++ resolved
@@ -241,17 +241,10 @@
    */
   def getNewState : State
 
-<<<<<<< HEAD
-    /**
-     * Set the initial state
-     */
-    def setInitialState(q : State) : Unit
-=======
-  /**
-   * Initial state of the automaton being built
-   */
-  def initialState : State
->>>>>>> 5c4358d9
+  /**
+   * Set the initial state
+   */
+  def setInitialState(q : State) : Unit
 
   /**
    * Add a new transition q1 --label--> q2
