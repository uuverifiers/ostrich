/*
 * This file is part of Sloth, an SMT solver for strings.
 * Copyright (C) 2018  Matthew Hague, Philipp Ruemmer
 *
 * This program is free software: you can redistribute it and/or modify
 * it under the terms of the GNU General Public License as published by
 * the Free Software Foundation, either version 3 of the License, or
 * (at your option) any later version.
 *
 * This program is distributed in the hope that it will be useful,
 * but WITHOUT ANY WARRANTY; without even the implied warranty of
 * MERCHANTABILITY or FITNESS FOR A PARTICULAR PURPOSE.  See the
 * GNU General Public License for more details.
 *
 * You should have received a copy of the GNU General Public License
 * along with this program.  If not, see <https://www.gnu.org/licenses/>.
 */

package strsolver.preprop

import strsolver.Regex2AFA

import ap.terfor.Term
import ap.terfor.preds.PredConj

import dk.brics.automaton.{BasicAutomata, BasicOperations, RegExp, Transition,
                           Automaton => BAutomaton, State => BState}

import scala.collection.JavaConversions.{asScalaIterator,
                                         iterableAsScalaIterable}
import scala.collection.mutable.{HashMap => MHashMap,
                                 HashSet => MHashSet,
                                 Stack => MStack,
                                 TreeSet => MTreeSet}

object BricsAutomaton {
  val vocabularyWidth : Int = 16  // really?

  val minChar : Int = 0

  val maxChar : Int = Char.MaxValue - 1

  val internalChar : Int = Char.MaxValue


  private def toBAutomaton(aut : Automaton) : BAutomaton = aut match {
    case that : BricsAutomaton =>
      that.underlying
    case _ =>
      throw new IllegalArgumentException
  }

  def apply(c : Term, context : PredConj) : BricsAutomaton = {
    val converter = new Regex2AFA(context)
    new BricsAutomaton(converter.buildBricsAut(c))
  }

  def apply() : BricsAutomaton = new BricsAutomaton(new BAutomaton)

  /**
   * Build brics automaton from a regular expression in brics format
   */
  def apply(pattern: String): BricsAutomaton =
    new BricsAutomaton(new RegExp(pattern).toAutomaton(true))

  /**
   * A new automaton that accepts any string
   */
  def makeAnyString() : BricsAutomaton =
      new BricsAutomaton(BAutomaton.makeAnyString)
}

/**
 * Wrapper for the BRICS automaton class
 */
class BricsAutomaton(val underlying : BAutomaton) extends AtomicStateAutomaton {

  import BricsAutomaton.toBAutomaton

  type State = BState

  type TransitionLabel = (Char, Char)

  override def toString : String = underlying.toString

  /**
   * Keep track of disjoint labels for fast range lookups in
   * enumLabelOverlap.  Access with getDisjointLabels.
   */
  private lazy val disjointLabels : MTreeSet[TransitionLabel] =
    calculateDisjointLabels
  /**
   * Like disjoint labels but covers whole alphabet including internal
   * char.
   */
  private lazy val disjointLabelsComplete : List[TransitionLabel] =
    calculateDisjointLabelsComplete

  /**
   * Nr. of bits of letters in the vocabulary. Letters are
   * interpreted as numbers in the range <code>[0, 2^vocabularyWidth)</code>
   */
  val vocabularyWidth : Int = BricsAutomaton.vocabularyWidth
  val minChar : Int = BricsAutomaton.minChar
  val maxChar : Int = BricsAutomaton.maxChar
  val internalChar : Int = BricsAutomaton.internalChar

  /**
   * Union
   */
  def |(that : Automaton) : Automaton =
    new BricsAutomaton(BasicOperations.union(this.underlying,
                                             toBAutomaton(that)))

  /**
   * Intersection
   */
  def &(that : Automaton) : Automaton =
    new BricsAutomaton(BasicOperations.intersection(this.underlying,
                                                    toBAutomaton(that)))

  /**
   * Check whether this automaton describes the empty language.
   */
  def isEmpty : Boolean =
    underlying.isEmpty

  /**
   * Check whether the automaton accepts a given word.
   */
  def apply(word : Seq[Int]) : Boolean =
    BasicOperations.run(
      this.underlying,
      SeqCharSequence(for (c <- word.toIndexedSeq) yield c.toChar).toString)

  /**
   * Replace a-transitions with new a-transitions between pairs of states
   */
  def replaceTransitions(a : Char,
                         states : Iterator[(State, State)]) : AtomicStateAutomaton = {
    // A \ a-transitions
    val (newAut, map) = substWithStateMap((label, addTran) => {
      val (min, max) = label
      if (min <= a && a <= max)
        if (min < a) addTran((min, (a-1).toChar))
        if (a < max) addTran(((a+1).toChar, max))
      else
        addTran(label)
    })
    // (A \ a-transition) + {q1 -a-> q2 | (q1,q2) in box}
    for ((q1, q2) <- states)
      map(q1).addTransition(new Transition(a, a, map(q2)))

    newAut.underlying.restoreInvariant

    newAut
  }

  /**
   * Change initial and final states to s0 and sf respectively.  Returns
   * a new automaton.
   */
  def setInitAccept(s0 : State, sf : State) : AtomicStateAutomaton = {
      // TODO: painful to copy, can we improve?
      val (newAut, map) = cloneWithStateMap
      newAut.underlying.setInitialState(map(s0))
      newAut.underlying.getAcceptStates.foreach(_.setAccept(false))
      map(sf).setAccept(true)
      newAut.underlying.restoreInvariant
      newAut
  }

  /**
   * Iterate over automaton states
   */
  def getStates : Iterator[State] = underlying.getStates.iterator

  /**
   * The unique initial state
   */
  lazy val initialState : State = underlying.getInitialState

  /**
   * Given a state, iterate over all outgoing transitions
   */
  def outgoingTransitions(from : State) : Iterator[(State, TransitionLabel)] =
    for (t <- from.getTransitions.iterator)
    yield (t.getDest, (t.getMin, t.getMax))

  /**
   * The set of accepting states
   */
  lazy val acceptingStates : Set[State] =
    (for (s <- getStates; if s.isAccept) yield s).toSet

  /**
   * Check whether the given label accepts any letter
   */
  def isNonEmptyLabel(label : TransitionLabel) : Boolean =
    label._1 <= label._2

  /**
   * Label accepting all letters
   */
  val sigmaLabel : TransitionLabel =
    (minChar.toChar, maxChar.toChar)

  /**
   * Intersection of two labels
   */
  def intersectLabels(l1 : TransitionLabel,
                      l2 : TransitionLabel) : Option[TransitionLabel] = {
    Option(l1._1 max l2._1, l1._2 min l2._2).filter(isNonEmptyLabel(_))
  }

  /**
   * True if labels overlap
   */
  def labelsOverlap(l1 : TransitionLabel,
                    l2 : TransitionLabel) : Boolean = {
    val (min1, max1) = l1
    val (min2, max2) = l2
    (min2 <= max1 && max2 >= min1)
  }

  /**
   * Can l represent a?
   */
  def labelContains(a : Char, l : TransitionLabel) : Boolean = {
    val (min, max) = l
    (min <= a && a <= max)
  }

  /**
   * Enumerate all letters accepted by a transition label
   */
  def enumLetters(label : TransitionLabel) : Iterator[Int] =
    for (c <- (label._1 to label._2).iterator) yield c.toInt

  /**
   * Enumerate all labels with overlaps removed.
   * E.g. for min/max labels [1,3] [5,10] [8,15] would result in [1,3]
   * [5,8] [8,10] [10,15]
   */
  def enumDisjointLabels : Iterable[TransitionLabel] =
    disjointLabels.toIterable

  /**
   * Enumerate all labels with overlaps removed such that the whole
   * alphabet is covered (including internal characters)
   * E.g. for min/max labels [1,3] [5,10] [8,15] would result in [1,3]
   * [4,4] [5,7] [8,10] [11,15] [15,..]
   */
  def enumDisjointLabelsComplete : Iterable[TransitionLabel] =
    disjointLabelsComplete

  /**
   * iterate over the instances of lbls that overlap with lbl
   */
  def enumLabelOverlap(lbl : TransitionLabel) : Iterable[TransitionLabel] = {
    val (lMin, lMax) = lbl
    disjointLabels.
      from((lMin, Char.MinValue)).
      to((lMax, Char.MaxValue)).
      toIterable
  }

  /**
   * Get image of a set of states under a given label
   */
  def getImage(states : Set[State], lbl : TransitionLabel) : Set[State] = {
    for (s1 <- states;
         (s2, lbl2) <- outgoingTransitions(s1);
         if labelsOverlap(lbl, lbl2))
      yield s2
  }

  /**
   * Get image of a state under a given label
   */
  def getImage(s1 : State, lbl : TransitionLabel) : Set[State] = {
    outgoingTransitions(s1).collect({
      case (s2, lbl2) if (labelsOverlap(lbl, lbl2)) => s2
    }).toSet
  }

  /**
   * Apply f(q1, min, max, q2) to each transition q1 -[min,max]-> q2
   */
  def foreachTransition(f : (State, TransitionLabel, State) => Any) =
    for (q <- underlying.getStates; t <- q.getTransitions)
      f(q, (t.getMin, t.getMax), t.getDest)

  /**
   * Apply f(min, max, q2) to each transition q1 -[min,max]-> q2 from q1
   */
  def foreachTransition(q1 : State, f : (TransitionLabel, State) => Any) =
    for (t <- q1.getTransitions)
      f((t.getMin, t.getMax), t.getDest)

  /*
   * Get any word accepted by this automaton, or <code>None</code>
   * if the language is empty
   */
  def getAcceptedWord : Option[Seq[Int]] =
    (this.underlying getShortestExample true) match {
      case null => None
      case str  => Some(for (c <- str) yield c.toInt)
    }

  /**
   * Clone automaton, and also return a map telling how the
   * states are related
   */
  def cloneWithStateMap : (BricsAutomaton, Map[State, State]) =
    substWithStateMap((label, addTran) => addTran(label._1, label._2))

  /**
   * Subst aut and provides a mapping between equivalent states.
   *
   * Allows the transitions to be transformed via a function
   * transformTran(min, max, addTran), which can use addTran(newMin,
   * newMax) to replace transitions q --min, max--> q' with q --newMin,
   * newMax -> q' (can use addTran multiple times)
   *
   * @param transformTran a function processing transitions
   * @return (aut', map) where aut' is a clone of aut and map takes a
   * state of aut into its equivalent state in aut'
   */
  private def substWithStateMap(
    transformTran: (TransitionLabel, TransitionLabel => Unit) => Unit
  ) : (BricsAutomaton, Map[State, State]) = {
    val newAut = new BAutomaton
    newAut.setDeterministic(false)
    val smap = new MHashMap[State, State]

    val states = underlying.getStates
    val s0 = underlying.getInitialState

    for (s <- states) {
      val p = new State
      p.setAccept(s.isAccept)
      smap += s -> p
    }
    for ((s, p) <- smap; t <- s.getTransitions)
      transformTran((t.getMin, t.getMax), {
        case (min, max) =>
          p.addTransition(new Transition(min, max, smap(t.getDest)))
      })
    newAut.setInitialState(smap(s0))
    newAut.restoreInvariant
    (new BricsAutomaton(newAut), smap.toMap)
  }

  def getNewState = new BState

<<<<<<< HEAD
=======
  /**
   * Product this automaton with a number of given automaton.  Returns
   * new automaton.
   */
  def productWithMap(auts : Seq[AtomicStateAutomaton]) :
    (AtomicStateAutomaton, Map[State, (State, Seq[State])]) = {
    val bauts = auts.map(aut => aut match {
      case baut : BricsAutomaton => baut.underlying
      case _ => throw new IllegalArgumentException("BricsAutomaton can only product with BricsAutomata")
    })

    val newBAut = new BAutomaton
    // TODO: be more precise if it helps performance
    newBAut.setDeterministic(false)
    val initBState = newBAut.getInitialState
    val sMap = new MHashMap[BState, (BState, Seq[BState])]
    val sMapRev = new MHashMap[(BState, Seq[BState]), BState]

    val initState = underlying.getInitialState
    val initStates = bauts.map(_.getInitialState)
    sMap += initBState -> (initState, initStates)
    sMapRev += (initState, initStates) -> initBState

    val worklist = MStack((initBState, (initState, initStates)))
    val seenlist = MHashSet[(BState, Seq[BState])]()
    while (!worklist.isEmpty) {
      val (bs, (s, ss)) = worklist.pop()

      // collects transitions from (s, ss)
      // min, max is current range
      // sp and ssp are s' and ss' (ss' is reversed for efficiency)
      // ss are elements of ss from which a transition is yet to be
      // searched
      def addTransitions(min : Char, max : Char,
                         sp : BState, ssp : List[BState],
                         ss : Seq[BState]) : Unit = {
        if (ss.size == 0) {
            val nextState = (sp, ssp.reverse)
            if (!seenlist.contains(nextState)) {
                val nextBState = new State
                nextBState.setAccept(sp.isAccept && ssp.forall(_.isAccept))
                sMap += nextBState -> nextState
                sMapRev += nextState -> nextBState
                worklist.push((nextBState, nextState))
                seenlist += nextState
            }
            val nextBState = sMapRev(nextState)
            bs.addTransition(new Transition(min, max, nextBState))
        } else {
            val ssTail = ss.tail
            ss.head.getTransitions.foreach(t => {
                val newMin = Math.max(min, t.getMin).toChar
                val newMax = Math.min(max, t.getMax).toChar
                val s = t.getDest
                if (newMin <= newMax)
                    addTransitions(newMin, newMax, sp, s::ssp, ssTail)
            })
        }
      }

      s.getTransitions.foreach(t =>
        addTransitions(t.getMin, t.getMax, t.getDest, List(), ss)
      )
    }

    (new BricsAutomaton(newBAut), sMap.toMap)
  }

>>>>>>> 5c4358d9
  def isAccept(s : State) : Boolean = s.isAccept

  /**
   * Set state accepting
   */
  def setAccept(q : State, isAccepting : Boolean) : Unit =
    q.setAccept(isAccepting)

  def getBuilder : BricsAutomatonBuilder = new BricsAutomatonBuilder

  def getTransducerBuilder : BricsTransducerBuilder = BricsTransducer.getBuilder

  private def calculateDisjointLabels() : MTreeSet[(Char,Char)] = {
    var disjoint = new MTreeSet[TransitionLabel]()

    val mins = new MTreeSet[Char]
    val maxes = new MTreeSet[Char]
    foreachTransition({ case (_, (min, max), _) =>
      mins += min
      maxes += max
    })

    val imin = mins.iterator
    val imax = maxes.iterator

    if (!imin.hasNext)
      return disjoint

    var curMin = imin.next
    var nextMax = imax.next
    while (imin.hasNext) {
      val nextMin = imin.next
      if (nextMin <= nextMax) {
        disjoint += ((curMin, (nextMin-1).toChar))
        curMin = nextMin
      } else {
        disjoint += ((curMin, nextMax))
        curMin = nextMin
        nextMax = imax.next
      }
    }

    disjoint += ((curMin, nextMax))
    curMin = (nextMax + 1).toChar

    while (imax.hasNext) {
      val nextMax = imax.next
      disjoint += ((curMin, nextMax))
      curMin = (nextMax + 1).toChar
    }

    disjoint
  }

  private def calculateDisjointLabelsComplete() : List[TransitionLabel] = {
    val labels = disjointLabels.foldRight(List[TransitionLabel]()) {
      case ((min, max), Nil) => {
        // using Char.MaxValue since we include internal chars
        if (max < Char.MaxValue)
          List((min,max), ((max + 1).toChar, Char.MaxValue))
        else
          List((min, max))
      }
      case ((min, max), (minLast, maxLast)::lbls) => {
        val minLastPrev = (minLast - 1).toChar
        if (max < minLastPrev)
          (min, max)::((max + 1).toChar, minLastPrev)::(minLast, maxLast)::lbls
        else
          (min, max)::(minLast, maxLast)::lbls
      }
    }
    if (Char.MinValue < labels.head._1) {
      val nextMin = (labels.head._1 - 1).toChar
      (Char.MinValue, nextMin)::labels
    } else {
      labels
    }
  }




<<<<<<< HEAD
    /**
     * Add a new transition q1 --label--> q2
     */
    def addTransition(q1 : BricsAutomaton#State,
                      label : BricsAutomaton#TransitionLabel,
                      q2 : BricsAutomaton#State) : Unit = {
      if (isNonEmptyLabel(label)) {
        val (min, max) = label
        q1.addTransition(new Transition(min, max, q2))
      }
    }

    /**
     * Set state accepting
     */
    def setAccept(q : BricsAutomaton#State, isAccepting : Boolean) : Unit =
      q.setAccept(isAccepting)

    /**
     * Set the initial state
     */
    def setInitialState(q : BricsAutomaton#State) : Unit =
      underlying.get.setInitialState(q)

    /**
     * Returns built automaton.  Can only be used once after which the
     * automaton cannot change
     */
    def getAutomaton : BricsAutomaton =
      underlying match {
        case Some(aut) => {
          aut.restoreInvariant
          new BricsAutomaton(aut)
        }
        case None => throw new RuntimeException("Automaton already returned")
      }
=======
}


/**
 * For constructing manually (immutable) BricsAutomaton objects
 */
class BricsAutomatonBuilder
    extends AtomicStateAutomatonBuilder[BricsAutomaton#State,
                                        BricsAutomaton#TransitionLabel] {
  val vocabularyWidth : Int = BricsAutomaton.vocabularyWidth
  val minChar : Int = BricsAutomaton.minChar
  val maxChar : Int = BricsAutomaton.maxChar
  val internalChar : Int = BricsAutomaton.internalChar

  var aut = {
    val baut = new BAutomaton
    baut.setDeterministic(false)
    new BricsAutomaton(baut)
>>>>>>> 5c4358d9
  }

  /**
   * Create a fresh state that can be used in the automaton
   */
  def getNewState : BricsAutomaton#State = new BState()

  /**
   * Initial state of the automaton being built
   */
  def initialState : BricsAutomaton#State =
      aut.initialState

  /**
   * Add a new transition q1 --label--> q2
   */
  def addTransition(q1 : BricsAutomaton#State,
                    label : BricsAutomaton#TransitionLabel,
                    q2 : BricsAutomaton#State) : Unit = {
    if (aut.isNonEmptyLabel(label)) {
      val (min, max) = label
      q1.addTransition(new Transition(min, max, q2))
    }
  }

  /**
   * Set state accepting
   */
  def setAccept(q : BricsAutomaton#State, isAccepting : Boolean) : Unit =
    q.setAccept(isAccepting)

  /**
   * Returns built automaton.  Can only be used once after which the
   * automaton cannot change
   */
  def getAutomaton : BricsAutomaton = {
    aut.underlying.restoreInvariant
    aut
  }
}

<|MERGE_RESOLUTION|>--- conflicted
+++ resolved
@@ -354,77 +354,6 @@
 
   def getNewState = new BState
 
-<<<<<<< HEAD
-=======
-  /**
-   * Product this automaton with a number of given automaton.  Returns
-   * new automaton.
-   */
-  def productWithMap(auts : Seq[AtomicStateAutomaton]) :
-    (AtomicStateAutomaton, Map[State, (State, Seq[State])]) = {
-    val bauts = auts.map(aut => aut match {
-      case baut : BricsAutomaton => baut.underlying
-      case _ => throw new IllegalArgumentException("BricsAutomaton can only product with BricsAutomata")
-    })
-
-    val newBAut = new BAutomaton
-    // TODO: be more precise if it helps performance
-    newBAut.setDeterministic(false)
-    val initBState = newBAut.getInitialState
-    val sMap = new MHashMap[BState, (BState, Seq[BState])]
-    val sMapRev = new MHashMap[(BState, Seq[BState]), BState]
-
-    val initState = underlying.getInitialState
-    val initStates = bauts.map(_.getInitialState)
-    sMap += initBState -> (initState, initStates)
-    sMapRev += (initState, initStates) -> initBState
-
-    val worklist = MStack((initBState, (initState, initStates)))
-    val seenlist = MHashSet[(BState, Seq[BState])]()
-    while (!worklist.isEmpty) {
-      val (bs, (s, ss)) = worklist.pop()
-
-      // collects transitions from (s, ss)
-      // min, max is current range
-      // sp and ssp are s' and ss' (ss' is reversed for efficiency)
-      // ss are elements of ss from which a transition is yet to be
-      // searched
-      def addTransitions(min : Char, max : Char,
-                         sp : BState, ssp : List[BState],
-                         ss : Seq[BState]) : Unit = {
-        if (ss.size == 0) {
-            val nextState = (sp, ssp.reverse)
-            if (!seenlist.contains(nextState)) {
-                val nextBState = new State
-                nextBState.setAccept(sp.isAccept && ssp.forall(_.isAccept))
-                sMap += nextBState -> nextState
-                sMapRev += nextState -> nextBState
-                worklist.push((nextBState, nextState))
-                seenlist += nextState
-            }
-            val nextBState = sMapRev(nextState)
-            bs.addTransition(new Transition(min, max, nextBState))
-        } else {
-            val ssTail = ss.tail
-            ss.head.getTransitions.foreach(t => {
-                val newMin = Math.max(min, t.getMin).toChar
-                val newMax = Math.min(max, t.getMax).toChar
-                val s = t.getDest
-                if (newMin <= newMax)
-                    addTransitions(newMin, newMax, sp, s::ssp, ssTail)
-            })
-        }
-      }
-
-      s.getTransitions.foreach(t =>
-        addTransitions(t.getMin, t.getMax, t.getDest, List(), ss)
-      )
-    }
-
-    (new BricsAutomaton(newBAut), sMap.toMap)
-  }
-
->>>>>>> 5c4358d9
   def isAccept(s : State) : Boolean = s.isAccept
 
   /**
@@ -504,47 +433,6 @@
     }
   }
 
-
-
-
-<<<<<<< HEAD
-    /**
-     * Add a new transition q1 --label--> q2
-     */
-    def addTransition(q1 : BricsAutomaton#State,
-                      label : BricsAutomaton#TransitionLabel,
-                      q2 : BricsAutomaton#State) : Unit = {
-      if (isNonEmptyLabel(label)) {
-        val (min, max) = label
-        q1.addTransition(new Transition(min, max, q2))
-      }
-    }
-
-    /**
-     * Set state accepting
-     */
-    def setAccept(q : BricsAutomaton#State, isAccepting : Boolean) : Unit =
-      q.setAccept(isAccepting)
-
-    /**
-     * Set the initial state
-     */
-    def setInitialState(q : BricsAutomaton#State) : Unit =
-      underlying.get.setInitialState(q)
-
-    /**
-     * Returns built automaton.  Can only be used once after which the
-     * automaton cannot change
-     */
-    def getAutomaton : BricsAutomaton =
-      underlying match {
-        case Some(aut) => {
-          aut.restoreInvariant
-          new BricsAutomaton(aut)
-        }
-        case None => throw new RuntimeException("Automaton already returned")
-      }
-=======
 }
 
 
@@ -563,7 +451,6 @@
     val baut = new BAutomaton
     baut.setDeterministic(false)
     new BricsAutomaton(baut)
->>>>>>> 5c4358d9
   }
 
   /**
@@ -572,10 +459,10 @@
   def getNewState : BricsAutomaton#State = new BState()
 
   /**
-   * Initial state of the automaton being built
-   */
-  def initialState : BricsAutomaton#State =
-      aut.initialState
+   * Set the initial state
+   */
+  def setInitialState(q : BricsAutomaton#State) : Unit =
+    aut.underlying.setInitialState(q)
 
   /**
    * Add a new transition q1 --label--> q2
