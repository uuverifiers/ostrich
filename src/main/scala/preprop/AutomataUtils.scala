--- conflicted
+++ resolved
@@ -145,23 +145,8 @@
    */
   def productWithMap(auts : Seq[AtomicStateAutomaton], minimize : Boolean = false) :
     (AtomicStateAutomaton, Map[Any, Seq[Any]]) = {
-
-    println("product with map in: ")
-    for (aut <- auts) {
-        println("")
-        println("")
-        println(aut)
-        println("")
-        println(aut.toDetailedString)
-    }
     val idMap = Map[Any, Seq[Any]]().withDefault(s => Seq(s))
-    val res = productWithMaps(auts.map((_, idMap)), minimize)
-<<<<<<< HEAD
-    println("product with map out")
-    println(res)
-=======
->>>>>>> dc1eb251
-    res
+    productWithMaps(auts.map((_, idMap)), minimize)
   }
 
   /**
@@ -294,7 +279,6 @@
       addTransitions(builder.LabelOps.sigmaLabel, List(), autsSeq.toList, ss)
     }
 
-    println("Full product out")
     (builder.getAutomaton, sMap.toMap)
   }
 
@@ -355,7 +339,7 @@
   }
 
   /**
-   * Build automaton accepting reverse language of given automaton
+   * Build automaton accepting concat language of given automata
    * aut1 and aut2 must have compatible label types
    */
   def concat(aut1 : AtomicStateAutomaton,
