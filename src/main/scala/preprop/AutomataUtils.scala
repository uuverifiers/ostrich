/*
 * This file is part of Sloth, an SMT solver for strings.
 * Copyright (C) 2018  Matthew Hague, Philipp Ruemmer
 *
 * This program is free software: you can redistribute it and/or modify
 * it under the terms of the GNU General Public License as published by
 * the Free Software Foundation, either version 3 of the License, or
 * (at your option) any later version.
 *
 * This program is distributed in the hope that it will be useful,
 * but WITHOUT ANY WARRANTY; without even the implied warranty of
 * MERCHANTABILITY or FITNESS FOR A PARTICULAR PURPOSE.  See the
 * GNU General Public License for more details.
 *
 * You should have received a copy of the GNU General Public License
 * along with this program.  If not, see <https://www.gnu.org/licenses/>.
 */

package strsolver.preprop

import scala.collection.mutable.{HashSet => MHashSet, ArrayStack,
                                 Stack => MStack, HashMap => MHashMap,
                                 ArrayBuffer}

/**
 * Collection of useful functions for automata
 */
object AutomataUtils {

  /**
   * Check whether there is some word accepted by all of the given automata.
   * The automata are required to all have the same label type (though this is
   * not checked statically)
   */
  def areConsistentAtomicAutomata(auts : Seq[AtomicStateAutomaton]) : Boolean = {
    val autsList = auts.toList
    val visitedStates = new MHashSet[List[Any]]
    val todo = new ArrayStack[List[Any]]

    def isAccepting(states : List[Any]) : Boolean =
          (auts.iterator zip states.iterator) forall {
             case (aut, state) =>
               aut.acceptingStates contains state.asInstanceOf[aut.State]
          }

    def enumNext(auts : List[AtomicStateAutomaton],
                 states : List[Any],
                 intersectedLabels : Any) : Iterator[List[Any]] =
      auts match {
        case List() =>
          Iterator(List())
        case aut :: otherAuts => {
          val state :: otherStates = states
          for ((to, label) <- aut.outgoingTransitions(
                                state.asInstanceOf[aut.State]);
               newILabel <- aut.LabelOps.intersectLabels(
                             intersectedLabels.asInstanceOf[aut.TLabel],
                             label).toSeq;
               tailNext <- enumNext(otherAuts, otherStates, newILabel))
          yield (to :: tailNext)
        }
      }

    val initial = (autsList map (_.initialState))

    if (isAccepting(initial))
      return true

    visitedStates += initial
    todo push initial

    while (!todo.isEmpty) {
      val next = todo.pop
      for (reached <- enumNext(autsList, next, auts.head.LabelOps.sigmaLabel))
        if (!(visitedStates contains reached)) {
          if (isAccepting(reached))
            return true
          visitedStates += reached
          todo push reached
        }
    }

    false
  }

  /**
   * Check whether there is some word accepted by all of the given automata.
   */
  def areConsistentAutomata(auts : Seq[Automaton]) : Boolean =
    if (auts.isEmpty) {
      true
    } else if (auts forall (_.isInstanceOf[AtomicStateAutomaton])) {
      areConsistentAtomicAutomata(
        auts map (_.asInstanceOf[AtomicStateAutomaton])
      )
    } else {
      !(auts reduceLeft (_ & _)).isEmpty
    }

  /**
   * Check whether there is some word accepted by all of the given automata.
   * If the intersection is empty, return an unsatisfiable core. The method
   * makes the assumption that <code>oldAuts</code> are consistent, but the
   * status of the combination with <code>newAut</code> is unknown.
   */
  def findUnsatCore(oldAuts : Seq[Automaton],
                    newAut : Automaton) : Option[Seq[Automaton]] = {

    val consideredAuts = new ArrayBuffer[Automaton]
    consideredAuts += newAut

    // add automata until we encounter a conflict
    var cont = areConsistentAutomata(consideredAuts)
    val oldAutsIt = oldAuts.iterator
    while (cont && oldAutsIt.hasNext) {
      consideredAuts += oldAutsIt.next
      cont = areConsistentAutomata(consideredAuts)
    }

    if (cont)
      return None

    // remove automata to get a small core
    for (i <- (consideredAuts.size - 2) to 1 by -1) {
      val removedAut = consideredAuts remove i
      if (areConsistentAutomata(consideredAuts))
        consideredAuts.insert(i, removedAut)
    }

    Some(consideredAuts)
  }

  /**
   * Product of a number of given automata.  Returns
   * new automaton.  Returns map from new states of result to (q0, [q1,
   * ..., qn]) giving states of this and auts respectively
   */
  def productWithMap(auts : Seq[AtomicStateAutomaton]) :
    (AtomicStateAutomaton, Map[Any, Seq[Any]]) = {

    if (auts.size == 0)
      return (BricsAutomaton.makeAnyString, Map.empty[Any, Seq[Any]])

    if (auts.size == 1)
      return (auts.head,
              (for (s <- auts.head.states) yield (s -> List(s))).toMap)

    val autsList = auts.toList

    val head = auts.head
    val builder = head.getBuilder
    val initState = builder.initialState
    val sMap = new MHashMap[head.State, List[Any]]
    val sMapRev = new MHashMap[List[Any], head.State]

    val initStates = (auts.map(_.initialState)).toList
    sMap += initState -> initStates
    sMapRev += initStates -> initState

    val worklist = new MStack[(head.State, List[Any])]
    worklist push ((initState, initStates))

    val seenlist = MHashSet[List[Any]]()
    seenlist += initStates

    builder.setAccept(initState, auts forall { aut => aut.isAccept(aut.initialState) })

    while (!worklist.isEmpty) {
      val (ps, ss) = worklist.pop()

      // collects transitions from (s, ss)
      // min, max is current range
      // sp and ssp are s' and ss' (ss' is reversed for efficiency)
      // ss are elements of ss from which a transition is yet to be
      // searched
      def addTransitions(lbl : head.TLabel,
                         ssp : List[Any],
                         remAuts : List[AtomicStateAutomaton],
                         ss : List[Any]) : Unit = ss match {
        case List() =>  {
            val nextState = ssp.reverse
            if (!seenlist.contains(nextState)) {
                val nextPState = builder.getNewState
                val isAccept = (auts.iterator zip nextState.iterator) forall {
                  case (aut, s) => aut.isAccept(s.asInstanceOf[aut.State])
                }
                builder.setAccept(nextPState, isAccept)
                sMap += nextPState -> nextState
                sMapRev += nextState -> nextPState
                worklist.push((nextPState, nextState))
                seenlist += nextState
            }
            val nextPState = sMapRev(nextState)
            builder.addTransition(ps, lbl, nextPState)
        }
        case _state :: ssTail => {
            val aut :: autsTail = remAuts
            val state = _state.asInstanceOf[aut.State]
            aut.outgoingTransitions(state) foreach {
              case (s, nextLbl) => {
                val newLbl =
                    builder.LabelOps.intersectLabels(lbl,
                                                     nextLbl.asInstanceOf[head.TLabel])
                for (l <- newLbl)
                  addTransitions(l, s::ssp, autsTail, ssTail)
              }
            }
        }
      }

      addTransitions(builder.LabelOps.sigmaLabel, List(), autsList, ss)
    }

    (builder.getAutomaton, sMap.toMap)
  }

  /**
   * Form product of this automaton with given auts, returns a new
   * automaton
   */
  def product(auts : Seq[AtomicStateAutomaton]) : AtomicStateAutomaton =
    productWithMap(auts)._1

  /**
   * Replace a-transitions with new a-transitions between pairs of states
   */
  def replaceTransitions[A <: AtomicStateAutomaton](
        aut : A,
        a : Char,
        states : Iterable[(A#State, A#State)]) : AtomicStateAutomaton = {
    val builder = aut.getBuilder
    val smap : Map[A#State, aut.State] =
      aut.states.map(s => (s -> builder.getNewState))(collection.breakOut)

    for ((s1, lbl, s2) <- aut.transitions)
      for (newLbl <- aut.LabelOps.subtractLetter(a, lbl))
        builder.addTransition(smap(s1), newLbl, smap(s2))

    val aLbl = aut.LabelOps.singleton(a)
    for ((s1, s2) <- states)
      builder.addTransition(smap(s1), aLbl, smap(s2))

    builder.setInitialState(smap(aut.initialState))
    for (f <- aut.acceptingStates)
      builder.setAccept(smap(f), true)

    val res = builder.getAutomaton
    res
  }

  /**
   * Build automaton accepting reverse language of given automaton
   */
  def reverse(aut : AtomicStateAutomaton) : AtomicStateAutomaton = {
    val builder = aut.getBuilder

    val smap : Map[aut.State, aut.State] =
      aut.states.map(s => (s -> builder.getNewState))(collection.breakOut)

    val initState = builder.initialState
    builder.setAccept(smap(aut.initialState), true)

    val autAccept = aut.acceptingStates
    for ((s1, l, s2) <- aut.transitions) {
      if (autAccept contains s2)
        builder.addTransition(initState, l, smap(s1))
      builder.addTransition(smap(s2), l, smap(s1))
    }

    builder.getAutomaton
  }

  /**
   * Build automaton accepting reverse language of given automaton
   * aut1 and aut2 must have compatible label types
   */
  def concat(aut1 : AtomicStateAutomaton,
             aut2 : AtomicStateAutomaton) : AtomicStateAutomaton = {
    val builder = aut1.getBuilder

    val smap1 : Map[aut1.State, aut1.State] =
      aut1.states.map(s => (s -> builder.getNewState))(collection.breakOut)
    val smap2 : Map[aut2.State, aut1.State] =
      aut2.states.map(s => (s -> builder.getNewState))(collection.breakOut)

    builder.setInitialState(smap1(aut1.initialState))
    for (sf <- aut2.acceptingStates)
      builder.setAccept(smap2(sf), true)
    if (aut1.isAccept(aut1.initialState))
      for (sf <- aut1.acceptingStates)
        builder.setAccept(smap1(sf), true)

    for ((s1, l, s2) <- aut1.transitions)
      builder.addTransition(smap1(s1), l, smap1(s2))

    for ((s1, l, s2) <- aut2.transitions) {
      val convL = l.asInstanceOf[aut1.TLabel]
      if (s1 == aut2.initialState)
        for (sf <- aut1.acceptingStates)
          builder.addTransition(smap1(sf), convL, smap2(s2))
      builder.addTransition(smap2(s2), convL, smap2(s1))
    }

    builder.getAutomaton
  }

  /**
   * Inserts second automaton into the first replacing transitions over
   * a give character.  I.e. s1 --a--> s2 becomes s1 -->into aut / from
   * final --> s2.
   *
   * Assumes autOuter and autInner have compatible label types
   *
   * This is approximate in that there is only a single copy of the
   * inserted automaton, so ingoing and outgoing transitions are not
   * mapped.
   */
  def nestAutomata(autOuter : AtomicStateAutomaton,
                   toReplace : Char,
                   autInner : AtomicStateAutomaton) : AtomicStateAutomaton = {
    val builder = autOuter.getBuilder

    val smapOuter : Map[autOuter.State, autOuter.State] =
      autOuter.states.map(s => (s -> builder.getNewState))(collection.breakOut)
    val smapInner : Map[autInner.State, autOuter.State] =
      autInner.states.map(s => (s -> builder.getNewState))(collection.breakOut)

    builder.setInitialState(smapOuter(autOuter.initialState))
    for (sf <- autOuter.acceptingStates)
      builder.setAccept(smapOuter(sf), true)

    val canBeEmptyWord = autInner.isAccept(autInner.initialState)

    val entryStates = new MHashSet[autOuter.State]
    val exitStates = new MHashSet[autOuter.State]

    for ((s1, lbl, s2) <- autOuter.transitions) {
      for (newLbl <- autOuter.LabelOps.subtractLetter(toReplace, lbl)) {
        builder.addTransition(smapOuter(s1), newLbl, smapOuter(s2))
      }

      if (autOuter.LabelOps.labelContains(toReplace, lbl)) {
        entryStates += smapOuter(s1)
        exitStates += smapOuter(s2)
      }
    }

    for ((s1, lbl, s2) <- autInner.transitions) {
      val newS1 = smapInner(s1)
      val newS2 = smapInner(s2)
      val convL = lbl.asInstanceOf[autOuter.TLabel]
      builder.addTransition(newS1, convL, newS2)

      if (s1 == autInner.initialState)
        for (es <- entryStates)
          builder.addTransition(es, convL, newS2)

      if (autInner.isAccept(s2))
        for (es <- exitStates)
          builder.addTransition(newS1, convL, es)
    }

    val res = builder.getAutomaton
<<<<<<< HEAD
    println(res)
=======
>>>>>>> a7ef5ff4
    res
  }
}<|MERGE_RESOLUTION|>--- conflicted
+++ resolved
@@ -361,10 +361,6 @@
     }
 
     val res = builder.getAutomaton
-<<<<<<< HEAD
-    println(res)
-=======
->>>>>>> a7ef5ff4
     res
   }
 }