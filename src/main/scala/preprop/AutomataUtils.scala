--- conflicted
+++ resolved
@@ -91,8 +91,6 @@
     } else {
       !(auts reduceLeft (_ & _)).isEmpty
     }
-<<<<<<< HEAD
-
 
   /**
    * Form the product of a sequence of automata
@@ -104,8 +102,7 @@
       case _ => auts.head.product(auts.tail)
     }
   }
-=======
-      
+
   /**
    * Check whether there is some word accepted by all of the given automata.
    * If the intersection is empty, return an unsatisfiable core. The method
@@ -119,5 +116,4 @@
     else
       // naive core
       Some(List(newAut) ++ oldAuts)
->>>>>>> a23ee4bf
 }