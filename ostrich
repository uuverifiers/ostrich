--- conflicted
+++ resolved
@@ -21,11 +21,7 @@
 
 for p; do
     case "$p" in
-<<<<<<< HEAD
-        [+-]eager | [+-]forward | -length=* | [+-]minimizeAutomata | [+-]parikh | -regexTranslator=* | -ceaBackend=* | [+-]debug | [+-]backwardOnly | [+-]forwardOnly | [+-]forwardBackward)
-=======
-        [+-]eager | [+-]forward | -length=* | [+-]minimizeAutomata | [+-]parikh  | -regexTranslator=* | [+-]forwardPropagation | [+-]backwardPropagation | [+-]nielsenSplitter)
->>>>>>> 41bda45c
+        [+-]eager | [+-]forward | -length=* | [+-]minimizeAutomata | [+-]parikh | -regexTranslator=* | -ceaBackend=* | [+-]debug | [+-]forwardPropagation | [+-]backwardPropagation | [+-]nielsenSplitter)
             if [ x"$ostrichParams" = x"" ]; then
                 ostrichParams=$p
             else
