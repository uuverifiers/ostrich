--- conflicted
+++ resolved
@@ -21,11 +21,7 @@
 
 for p; do
     case "$p" in
-<<<<<<< HEAD
-        [+-]eager | [+-]forward | -length=* | [+-]minimizeAutomata | [+-]parikh | [+-]forwardOnly | [+-]forwardBackward)
-=======
-        [+-]eager | [+-]forward | -length=* | [+-]minimizeAutomata | [+-]parikh | -regexTranslator=*)
->>>>>>> 7a649c98
+        [+-]eager | [+-]forward | -length=* | [+-]minimizeAutomata | [+-]parikh  | -regexTranslator=* | [+-]forwardOnly | [+-]forwardBackward)
             if [ x"$ostrichParams" = x"" ]; then
                 ostrichParams=$p
             else
